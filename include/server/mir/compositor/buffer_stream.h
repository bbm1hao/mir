--- conflicted
+++ resolved
@@ -41,11 +41,7 @@
 public:
     virtual ~BufferStream() = default;
 
-<<<<<<< HEAD
-    virtual void swap_client_buffers(graphics::Buffer*& buffer, std::function<void()> complete) = 0;
-=======
     virtual void swap_client_buffers(graphics::Buffer* old_buffer, std::function<void(graphics::Buffer* new_buffer)> complete) = 0;
->>>>>>> 8aeb04c7
     virtual std::shared_ptr<graphics::Buffer>
         lock_compositor_buffer(unsigned long frameno) = 0;
     virtual std::shared_ptr<graphics::Buffer> lock_snapshot_buffer() = 0;
