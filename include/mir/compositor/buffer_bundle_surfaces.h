/*
 * Copyright © 2012 Canonical Ltd.
 *
 * This program is free software: you can redistribute it and/or modify
 * it under the terms of the GNU General Public License version 3 as
 * published by the Free Software Foundation.
 *
 * This program is distributed in the hope that it will be useful,
 * but WITHOUT ANY WARRANTY; without even the implied warranty of
 * MERCHANTABILITY or FITNESS FOR A PARTICULAR PURPOSE.  See the
 * GNU General Public License for more details.
 *
 * You should have received a copy of the GNU General Public License
 * along with this program.  If not, see <http://www.gnu.org/licenses/>.
 *
 * Authored by:
 * Kevin DuBois <kevin.dubois@canonical.com>
 */

#ifndef MIR_COMPOSITOR_BUFFER_BUNDLE_SURFACES_H_
#define MIR_COMPOSITOR_BUFFER_BUNDLE_SURFACES_H_

#include "mir/compositor/buffer_bundle.h"

namespace mir
{

namespace compositor
{

class BufferBundleSurfaces : public BufferBundle
{
public:
    explicit BufferBundleSurfaces(
        std::unique_ptr<BufferSwapper>&& swapper);

    BufferBundleSurfaces(
        std::unique_ptr<BufferSwapper>&& swapper,
<<<<<<< HEAD
        geometry::Size size,
        PixelFormat pixel_format);
=======
        geometry::Width width,
        geometry::Height height,
        geometry::PixelFormat pixel_format);
>>>>>>> 56d56c9b

    ~BufferBundleSurfaces();

    std::shared_ptr<GraphicBufferClientResource> secure_client_buffer();

    std::shared_ptr<graphics::Texture> lock_and_bind_back_buffer();

<<<<<<< HEAD
    PixelFormat get_bundle_pixel_format();
    geometry::Size bundle_size();
=======
    geometry::PixelFormat get_bundle_pixel_format();
    geometry::Height bundle_height();
    geometry::Width bundle_width();
>>>>>>> 56d56c9b

protected:
    BufferBundleSurfaces(const BufferBundleSurfaces&) = delete;
    BufferBundleSurfaces& operator=(const BufferBundleSurfaces&) = delete;

private:
    std::unique_ptr<BufferSwapper> swapper;
<<<<<<< HEAD
    geometry::Size size;
    PixelFormat pixel_format;
=======
    geometry::Width width;
    geometry::Height height;
    geometry::PixelFormat pixel_format;
>>>>>>> 56d56c9b
};

}
}

#endif /* MIR_COMPOSITOR_BUFFER_BUNDLE_SURFACES_H_ */<|MERGE_RESOLUTION|>--- conflicted
+++ resolved
@@ -36,14 +36,8 @@
 
     BufferBundleSurfaces(
         std::unique_ptr<BufferSwapper>&& swapper,
-<<<<<<< HEAD
         geometry::Size size,
-        PixelFormat pixel_format);
-=======
-        geometry::Width width,
-        geometry::Height height,
         geometry::PixelFormat pixel_format);
->>>>>>> 56d56c9b
 
     ~BufferBundleSurfaces();
 
@@ -51,14 +45,8 @@
 
     std::shared_ptr<graphics::Texture> lock_and_bind_back_buffer();
 
-<<<<<<< HEAD
-    PixelFormat get_bundle_pixel_format();
+    geometry::PixelFormat get_bundle_pixel_format();
     geometry::Size bundle_size();
-=======
-    geometry::PixelFormat get_bundle_pixel_format();
-    geometry::Height bundle_height();
-    geometry::Width bundle_width();
->>>>>>> 56d56c9b
 
 protected:
     BufferBundleSurfaces(const BufferBundleSurfaces&) = delete;
@@ -66,14 +54,8 @@
 
 private:
     std::unique_ptr<BufferSwapper> swapper;
-<<<<<<< HEAD
     geometry::Size size;
-    PixelFormat pixel_format;
-=======
-    geometry::Width width;
-    geometry::Height height;
     geometry::PixelFormat pixel_format;
->>>>>>> 56d56c9b
 };
 
 }
