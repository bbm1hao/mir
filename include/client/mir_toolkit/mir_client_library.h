/*
 * Copyright © 2012-2013 Canonical Ltd.
 *
 * This program is free software: you can redistribute it and/or modify it
 * under the terms of the GNU Lesser General Public License version 3,
 * as published by the Free Software Foundation.
 *
 * This program is distributed in the hope that it will be useful,
 * but WITHOUT ANY WARRANTY; without even the implied warranty of
 * MERCHANTABILITY or FITNESS FOR A PARTICULAR PURPOSE.  See the
 * GNU Lesser General Public License for more details.
 *
 * You should have received a copy of the GNU Lesser General Public License
 * along with this program.  If not, see <http://www.gnu.org/licenses/>.
 *
 */

#ifndef MIR_CLIENT_LIBRARY_H
#define MIR_CLIENT_LIBRARY_H

#include "mir_toolkit/c_types.h"

#ifdef __cplusplus
/** The C client API
 */
namespace mir_toolkit {
extern "C" {
#endif

/* This header defines the Mir client library's C API. */

<<<<<<< HEAD
=======
/* Display server connection API */
typedef void* MirEGLNativeWindowType;
typedef void* MirEGLNativeDisplayType;
typedef struct MirConnection MirConnection;
typedef struct MirSurface MirSurface;

/**
 * Returned by asynchronous functions. Must not be freed by callers. See the
 * individual function documentation for information on the lifetime of wait
 * handles.
 */
typedef struct MirWaitHandle MirWaitHandle;

/**
 * Callback to be passed when issuing a mir_connect request.
 *   \param [in] connection   The new connection
 *   \param [in,out] context  Context provided by client in calling mir_connect
 */
typedef void (*mir_connected_callback)(MirConnection *connection, void *context);

/**
 * Callback to be passed when calling mir_surface_create,
 * mir_surface_next_buffer or mir_surface_release.
 *   \param [in] surface      The surface being updated
 *   \param [in,out] context  Context provided by client
 */
typedef void (*mir_surface_lifecycle_callback)(MirSurface *surface, void *context);

/**
 * The order of components in a format enum matches the order of the
 * components as they would be written in an integer representing a pixel
 * value of that format.
 *
 * For example, abgr_8888 corresponds to 0xAABBGGRR, which will end up as
 * R,G,B,A in memory on a little-endian system, and as A,B,G,R on a
 * big-endian system.
 */
typedef enum MirPixelFormat
{
    mir_pixel_format_invalid,
    mir_pixel_format_abgr_8888,
    mir_pixel_format_xbgr_8888,
    mir_pixel_format_argb_8888,
    mir_pixel_format_xrgb_8888,
    mir_pixel_format_bgr_888
} MirPixelFormat;

/**
 * MirBufferUsage specifies how a surface can and will be used. A "hardware"
 * surface can be used for OpenGL accelerated rendering. A "software" surface
 * is one that can be addressed in main memory and blitted to directly.
 */
typedef enum MirBufferUsage
{
    mir_buffer_usage_hardware = 1,
    mir_buffer_usage_software
} MirBufferUsage;

/**
 * MirSurfaceParameters is the structure of minimum required information that
 * you must provide to Mir in order to create a surface.
 */
typedef struct MirSurfaceParameters
{
    char const *name;
    int width;
    int height;
    MirPixelFormat pixel_format;
    MirBufferUsage buffer_usage;
} MirSurfaceParameters;

enum { mir_platform_package_max = 32 };

/** TODO */
typedef struct MirPlatformPackage
{
    int data_items;
    int fd_items;

    int data[mir_platform_package_max];
    int fd[mir_platform_package_max];
} MirPlatformPackage;

enum { mir_buffer_package_max = 32 };

/** TODO */
typedef struct MirBufferPackage
{
    int data_items;
    int fd_items;

    int data[mir_buffer_package_max];
    int fd[mir_buffer_package_max];

    int stride;
} MirBufferPackage;

/**
 * Retrieved information about a MirSurface. This is most useful for learning
 * how and where to write to a 'mir_buffer_usage_software' surface.
 */
typedef struct MirGraphicsRegion
{
    int width;
    int height;
    int stride;
    MirPixelFormat pixel_format;
    char *vaddr;
} MirGraphicsRegion;

enum { mir_supported_pixel_format_max = 32 };

/**
 * MirDisplayInfo provides details of the graphics environment.
 */
typedef struct MirDisplayInfo
{
    int width;
    int height;
    int supported_pixel_format_items;
    MirPixelFormat supported_pixel_format[mir_supported_pixel_format_max];
} MirDisplayInfo;

>>>>>>> 28a97759
/**
 * Request a connection to the Mir server. The supplied callback is called when
 * the connection is established, or fails. The returned wait handle remains
 * valid until the connection has been released.
 *   \param [in] server       A name identifying the server
 *   \param [in] app_name     A name referring to the application
 *   \param [in] callback     Callback function to be invoked when request
 *                            completes
 *   \param [in,out] context  User data passed to the callback function
 *   \return                  A handle that can be passed to mir_wait_for
 */
MirWaitHandle *mir_connect(
    char const *server,
    char const *app_name,
    mir_connected_callback callback,
    void *context);

/**
 * Perform a mir_connect() but also wait for and return the result.
 *   \param [in] server    A name identifying the server
 *   \param [in] app_name  A name referring to the application
 *   \return               The resulting MirConnection
 */
MirConnection *mir_connect_sync(char const *server, char const *app_name);

/**
 * Test for a valid connection
 * \param [in] connection  The connection
 * \return                 A non-zero value if the supplied connection is
 *                         valid, 0 otherwise
 */
int mir_connection_is_valid(MirConnection *connection);

/**
 * Retrieve a text description of the last error. The returned string is owned
 * by the library and remains valid until the connection has been released.
 *   \param [in] connection  The connection
 *   \return                 A text description of any error resulting in an
 *                           invalid connection, or the empty string "" if the
 *                           connection is valid.
 */
char const *mir_connection_get_error_message(MirConnection *connection);

/**
 * Release a connection to the Mir server
 *   \param [in] connection  The connection
 */
void mir_connection_release(MirConnection *connection);

/**
 * Query platform-specific data and/or file descriptors that are required to
 * initialize GL/EGL features.
 *   \param [in]  connection        The connection
 *   \param [out] platform_package  Structure to be populated
 */
void mir_connection_get_platform(MirConnection *connection, MirPlatformPackage *platform_package);

/**
 * Query the display
 *   \param [in]  connection    The connection
 *   \param [out] display_info  Structure to be populated
 */
void mir_connection_get_display_info(MirConnection *connection, MirDisplayInfo *display_info);

/**
 * Get a display type that can be used for OpenGL ES 2.0 acceleration.
 *   \param [in] connection  The connection
 *   \return                 An EGLNativeDisplayType that the client can use
 */
MirEGLNativeDisplayType mir_connection_get_egl_native_display(MirConnection *connection);

/**
<<<<<<< HEAD
 * Validate an EGL native display
 *   \param [in] display the display
 *   \return             whether the display is valid for use with EGL
  */
int mir_egl_native_display_is_valid(MirEGLNativeDisplayType display);

/**
 * Request a new MIR surface on the supplied connection with the
 * supplied parameters. The returned handle remains valid until
 * the surface has been released.
 *   \param [in] connection          the connection
 *   \param [in] surface_parameters  request surface parameters
 *   \param [in] callback            callback function to be invoked when
=======
 * Request a new Mir surface on the supplied connection with the supplied
 * parameters. The returned handle remains valid until the surface has been
 * released.
 *   \param [in] connection          The connection
 *   \param [in] surface_parameters  Request surface parameters
 *   \param [in] callback            Callback function to be invoked when
>>>>>>> 28a97759
 *                                   request completes
 *   \param [in,out] context         User data passed to the callback function
 *   \return                         A handle that can be passed to
 *                                   mir_wait_for
 */
MirWaitHandle *mir_surface_create(
    MirConnection *connection,
    MirSurfaceParameters const *surface_parameters,
    mir_surface_lifecycle_callback callback,
    void *context);

/**
 * Create a surface like in mir_surface_create(), but also wait for creation
 * to complete and return the resulting surface.
 *   \param [in] connection  The connection
 *   \param [in] params      Parameters describing the desired surface
 *   \return                 The resulting surface
 */
MirSurface *mir_surface_create_sync(MirConnection *connection,
                                    MirSurfaceParameters const *params);

/**
 * Get a window type that can be used for OpenGL ES 2.0 acceleration.
 *   \param [in] surface  The surface
 *   \return              An EGLNativeWindowType that the client can use
 */
MirEGLNativeWindowType mir_surface_get_egl_native_window(MirSurface *surface);

/**
 * Test for a valid surface
 *   \param [in] surface  The surface
 *   \return              A non-zero value if the supplied surface is valid,
 *                        0 otherwise
 */
int mir_surface_is_valid(MirSurface *surface);

/**
 * Retrieve a text description of the error. The returned string is owned by
 * the library and remains valid until the surface or the associated
 * connection has been released.
 *   \param [in] surface  The surface
 *   \return              A text description of any error resulting in an
 *                        invalid surface, or the empty string "" if the
 *                        connection is valid.
 */
char const *mir_surface_get_error_message(MirSurface *surface);

/**
 * Get a surface's parameters.
 *   \pre                     The surface is valid
 *   \param [in] surface      The surface
 *   \param [out] parameters  Structure to be populated
 */
void mir_surface_get_parameters(MirSurface *surface, MirSurfaceParameters *parameters);

/**
 * Get a surface's buffer in "raw" representation.
 *   \pre                         The surface is valid
 *   \param [in] surface          The surface
 *   \param [out] buffer_package  Structure to be populated
 */
void mir_surface_get_current_buffer(MirSurface *surface, MirBufferPackage *buffer_package);

/**
 * Get a surface's graphics_region, i.e., map the graphics buffer to main
 * memory.
 *   \pre                          The surface is valid
 *   \param [in] surface           The surface
 *   \param [out] graphics_region  Structure to be populated
 */
void mir_surface_get_graphics_region(
    MirSurface *surface,
    MirGraphicsRegion *graphics_region);

/**
 * Advance a surface's buffer. The returned handle remains valid until the next
 * call to mir_surface_next_buffer, until the surface has been released or the
 * connection to the server has been released.
 *   \param [in] surface      The surface
 *   \param [in] callback     Callback function to be invoked when the request
 *                            completes
 *   \param [in,out] context  User data passed to the callback function
 *   \return                  A handle that can be passed to mir_wait_for
 */
MirWaitHandle *mir_surface_next_buffer(
    MirSurface *surface,
    mir_surface_lifecycle_callback callback,
    void *context);

/**
 * Advance a surface's buffer as in mir_surface_next_buffer(), but also wait
 * for the operation to complete.
 *   \param [in] surface  The surface whose buffer to advance
 */
void mir_surface_next_buffer_sync(MirSurface *surface);

/**
 * Release the supplied surface and any associated buffer. The returned wait
 * handle remains valid until the connection to the server is released.
 *   \param [in] surface      The surface
 *   \param [in] callback     Callback function to be invoked when the request
 *                            completes
 *   \param [in,out] context  User data passed to the callback function
 *   \return                  A handle that can be passed to mir_wait_for
 */
MirWaitHandle *mir_surface_release(
    MirSurface *surface,
    mir_surface_lifecycle_callback callback,
    void *context);

/**
 * Release the specified surface like in mir_surface_release(), but also wait
 * for the operation to complete.
 *   \param [in] surface  The surface to be released
 */
void mir_surface_release_sync(MirSurface *surface);

/**
 * Wait on the supplied handle until the associated request has completed.
 *   \param [in] wait_handle  Handle returned by an asynchronous request
 */
void mir_wait_for(MirWaitHandle *wait_handle);

/**
 * Return the ID of a surface (only useful for debug output).
 *   \param [in] surface  The surface
 *   \return              An internal ID that identifies the surface
 */
int mir_debug_surface_id(MirSurface *surface);

#ifdef __cplusplus
}
}
using namespace mir_toolkit;
#endif

#endif /* MIR_CLIENT_LIBRARY_H */<|MERGE_RESOLUTION|>--- conflicted
+++ resolved
@@ -21,7 +21,8 @@
 #include "mir_toolkit/c_types.h"
 
 #ifdef __cplusplus
-/** The C client API
+/*
+ * The C client API
  */
 namespace mir_toolkit {
 extern "C" {
@@ -29,132 +30,6 @@
 
 /* This header defines the Mir client library's C API. */
 
-<<<<<<< HEAD
-=======
-/* Display server connection API */
-typedef void* MirEGLNativeWindowType;
-typedef void* MirEGLNativeDisplayType;
-typedef struct MirConnection MirConnection;
-typedef struct MirSurface MirSurface;
-
-/**
- * Returned by asynchronous functions. Must not be freed by callers. See the
- * individual function documentation for information on the lifetime of wait
- * handles.
- */
-typedef struct MirWaitHandle MirWaitHandle;
-
-/**
- * Callback to be passed when issuing a mir_connect request.
- *   \param [in] connection   The new connection
- *   \param [in,out] context  Context provided by client in calling mir_connect
- */
-typedef void (*mir_connected_callback)(MirConnection *connection, void *context);
-
-/**
- * Callback to be passed when calling mir_surface_create,
- * mir_surface_next_buffer or mir_surface_release.
- *   \param [in] surface      The surface being updated
- *   \param [in,out] context  Context provided by client
- */
-typedef void (*mir_surface_lifecycle_callback)(MirSurface *surface, void *context);
-
-/**
- * The order of components in a format enum matches the order of the
- * components as they would be written in an integer representing a pixel
- * value of that format.
- *
- * For example, abgr_8888 corresponds to 0xAABBGGRR, which will end up as
- * R,G,B,A in memory on a little-endian system, and as A,B,G,R on a
- * big-endian system.
- */
-typedef enum MirPixelFormat
-{
-    mir_pixel_format_invalid,
-    mir_pixel_format_abgr_8888,
-    mir_pixel_format_xbgr_8888,
-    mir_pixel_format_argb_8888,
-    mir_pixel_format_xrgb_8888,
-    mir_pixel_format_bgr_888
-} MirPixelFormat;
-
-/**
- * MirBufferUsage specifies how a surface can and will be used. A "hardware"
- * surface can be used for OpenGL accelerated rendering. A "software" surface
- * is one that can be addressed in main memory and blitted to directly.
- */
-typedef enum MirBufferUsage
-{
-    mir_buffer_usage_hardware = 1,
-    mir_buffer_usage_software
-} MirBufferUsage;
-
-/**
- * MirSurfaceParameters is the structure of minimum required information that
- * you must provide to Mir in order to create a surface.
- */
-typedef struct MirSurfaceParameters
-{
-    char const *name;
-    int width;
-    int height;
-    MirPixelFormat pixel_format;
-    MirBufferUsage buffer_usage;
-} MirSurfaceParameters;
-
-enum { mir_platform_package_max = 32 };
-
-/** TODO */
-typedef struct MirPlatformPackage
-{
-    int data_items;
-    int fd_items;
-
-    int data[mir_platform_package_max];
-    int fd[mir_platform_package_max];
-} MirPlatformPackage;
-
-enum { mir_buffer_package_max = 32 };
-
-/** TODO */
-typedef struct MirBufferPackage
-{
-    int data_items;
-    int fd_items;
-
-    int data[mir_buffer_package_max];
-    int fd[mir_buffer_package_max];
-
-    int stride;
-} MirBufferPackage;
-
-/**
- * Retrieved information about a MirSurface. This is most useful for learning
- * how and where to write to a 'mir_buffer_usage_software' surface.
- */
-typedef struct MirGraphicsRegion
-{
-    int width;
-    int height;
-    int stride;
-    MirPixelFormat pixel_format;
-    char *vaddr;
-} MirGraphicsRegion;
-
-enum { mir_supported_pixel_format_max = 32 };
-
-/**
- * MirDisplayInfo provides details of the graphics environment.
- */
-typedef struct MirDisplayInfo
-{
-    int width;
-    int height;
-    int supported_pixel_format_items;
-    MirPixelFormat supported_pixel_format[mir_supported_pixel_format_max];
-} MirDisplayInfo;
-
->>>>>>> 28a97759
 /**
  * Request a connection to the Mir server. The supplied callback is called when
  * the connection is established, or fails. The returned wait handle remains
@@ -227,7 +102,6 @@
 MirEGLNativeDisplayType mir_connection_get_egl_native_display(MirConnection *connection);
 
 /**
-<<<<<<< HEAD
  * Validate an EGL native display
  *   \param [in] display the display
  *   \return             whether the display is valid for use with EGL
@@ -235,20 +109,12 @@
 int mir_egl_native_display_is_valid(MirEGLNativeDisplayType display);
 
 /**
- * Request a new MIR surface on the supplied connection with the
- * supplied parameters. The returned handle remains valid until
- * the surface has been released.
- *   \param [in] connection          the connection
- *   \param [in] surface_parameters  request surface parameters
- *   \param [in] callback            callback function to be invoked when
-=======
  * Request a new Mir surface on the supplied connection with the supplied
  * parameters. The returned handle remains valid until the surface has been
  * released.
  *   \param [in] connection          The connection
  *   \param [in] surface_parameters  Request surface parameters
  *   \param [in] callback            Callback function to be invoked when
->>>>>>> 28a97759
  *                                   request completes
  *   \param [in,out] context         User data passed to the callback function
  *   \return                         A handle that can be passed to
