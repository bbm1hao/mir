/*
 * Copyright © 2012-2016 Canonical Ltd.
 *
 * This program is free software: you can redistribute it and/or modify it
 * under the terms of the GNU Lesser General Public License version 3,
 * as published by the Free Software Foundation.
 *
 * This program is distributed in the hope that it will be useful,
 * but WITHOUT ANY WARRANTY; without even the implied warranty of
 * MERCHANTABILITY or FITNESS FOR A PARTICULAR PURPOSE.  See the
 * GNU Lesser General Public License for more details.
 *
 * You should have received a copy of the GNU Lesser General Public License
 * along with this program.  If not, see <http://www.gnu.org/licenses/>.
 *
 */

#ifndef MIR_TOOLKIT_MIR_SURFACE_H_
#define MIR_TOOLKIT_MIR_SURFACE_H_

#include <mir_toolkit/mir_native_buffer.h>
#include <mir_toolkit/client_types.h>
#include <mir_toolkit/common.h>
#include <mir_toolkit/mir_cursor_configuration.h>

#include <stdbool.h>

#ifdef __cplusplus
/**
 * \addtogroup mir_toolkit
 * @{
 */
extern "C" {
#endif

/**
 * Create a window specification for a normal window.
 *
 * A normal window is suitable for most application windows. It has no special semantics.
 * On a desktop shell it will typically have a title-bar, be movable, resizeable, etc.
 *
 * \param [in] connection   Connection the window will be created on
 * \param [in] width        Requested width. The server is not guaranteed to return a window of this width.
 * \param [in] height       Requested height. The server is not guaranteed to return a window of this height.
 * \param [in] format       Pixel format for the window.
 * \return                  A handle that can be passed to mir_surface_create() to complete construction.
 */
MirWindowSpec* mir_create_normal_window_spec(MirConnection* connection,
                                  int width, int height,
                                  MirPixelFormat format);

/**
 * Create a window specification for a menu window.
 *
 * Positioning of the window is specified with respect to the parent window
 * via an adjacency rectangle. The server will attempt to choose an edge of the
 * adjacency rectangle on which to place the window taking in to account
 * screen-edge proximity or similar constraints. In addition, the server can use
 * the edge affinity hint to consider only horizontal or only vertical adjacency
 * edges in the given rectangle.
 *
 * \param [in] connection   Connection the window will be created on
 * \param [in] width        Requested width. The server is not guaranteed to
 *                          return a window of this width.
 * \param [in] height       Requested height. The server is not guaranteed to
 *                          return a window of this height.
 * \param [in] format       Pixel format for the window.
 * \param [in] parent       A valid parent window for this menu.
 * \param [in] rect         The adjacency rectangle. The server is not
 *                          guaranteed to create a window at the requested
 *                          location.
 * \param [in] edge         The preferred edge direction to attach to. Use
 *                          mir_edge_attachment_any for no preference.
 * \return                  A handle that can be passed to mir_surface_create()
 *                          to complete construction.
 */
MirWindowSpec*
mir_create_menu_window_spec(MirConnection* connection,
                            int width, int height,
                            MirPixelFormat format,
                            MirSurface* parent,
                            MirRectangle* rect,
                            MirEdgeAttachment edge);

/**
 * Create a window specification for a tip window.
 *
 * Positioning of the window is specified with respect to the parent window
 * via an adjacency rectangle. The server will attempt to choose an edge of the
 * adjacency rectangle on which to place the window taking in to account
 * screen-edge proximity or similar constraints. In addition, the server can use
 * the edge affinity hint to consider only horizontal or only vertical adjacency
 * edges in the given rectangle.
 *
 * \param [in] connection   Connection the window will be created on
 * \param [in] width        Requested width. The server is not guaranteed to
 *                          return a window of this width.
 * \param [in] height       Requested height. The server is not guaranteed to
 *                          return a window of this height.
 * \param [in] format       Pixel format for the window.
 * \param [in] parent       A valid parent window for this tip.
 * \param [in] rect         The adjacency rectangle. The server is not
 *                          guaranteed to create a window at the requested
 *                          location.
 * \param [in] edge         The preferred edge direction to attach to. Use
 *                          mir_edge_attachment_any for no preference.
 * \return                  A handle that can be passed to mir_surface_create()
 *                          to complete construction.
 */
MirWindowSpec*
mir_create_tip_window_spec(MirConnection* connection,
                int width, int height,
                MirPixelFormat format,
                MirSurface* parent,
                MirRectangle* rect,
                MirEdgeAttachment edge);

/**
 * Create a window specification for a modal dialog window.
 *
 * The dialog window will have input focus; the parent can still be moved,
 * resized or hidden/minimized but no interaction is possible until the dialog
 * is dismissed.
 *
 * A dialog will typically have no close/maximize button decorations.
 *
 * During window creation, if the specified parent is another dialog window
 * the server may choose to close the specified parent in order to show this
 * new dialog window.
 *
 * \param [in] connection   Connection the window will be created on
 * \param [in] width        Requested width. The server is not guaranteed to
 *                          return a window of this width.
 * \param [in] height       Requested height. The server is not guaranteed to
 *                          return a window of this height.
 * \param [in] format       Pixel format for the window.
 * \param [in] parent       A valid parent window.
 *
 */
MirWindowSpec*
mir_create_modal_dialog_window_spec(MirConnection* connection,
                         int width, int height,
                         MirPixelFormat format,
                         MirSurface* parent);

/**
 * Create a window specification for a parentless dialog window.
 *
 * A parentless dialog window is similar to a normal window, but it cannot
 * be fullscreen and typically won't have any maximize/close button decorations.
 *
 * A parentless dialog is not allowed to have other dialog children. The server
 * may decide to close the parent and show the child dialog only.
 *
 * \param [in] connection   Connection the window will be created on
 * \param [in] width        Requested width. The server is not guaranteed to
 *                          return a window of this width.
 * \param [in] height       Requested height. The server is not guaranteed to
 *                          return a window of this height.
 * \param [in] format       Pixel format for the window.
 *
 */
MirWindowSpec*
mir_create_dialog_window_spec(MirConnection* connection,
                   int width, int height,
                   MirPixelFormat format);

/**
 * Create a window specification for an input method window.
 *
 * Currently this is only appropriate for the Unity On-Screen-Keyboard.
 *
 * \param [in] connection   Connection the window will be created on
 * \param [in] width        Requested width. The server is not guaranteed to return a window of this width.
 * \param [in] height       Requested height. The server is not guaranteed to return a window of this height.
 * \param [in] format       Pixel format for the window.
 * \return                  A handle that can be passed to mir_surface_create() to complete construction.
 */
MirWindowSpec*
mir_specify_input_method(MirConnection* connection,
                        int width, int height,
                        MirPixelFormat format);

/**
 * Create a window specification.
 * This can be used with mir_surface_create() to create a window or with
 * mir_surface_apply_spec() to change an existing window.
 * \remark For use with mir_surface_create() at least the type, width, height,
 * format and buffer_usage must be set. (And for types requiring a parent that
 * too must be set.)
 *
 * \param [in] connection   a valid mir connection
 * \return                  A handle that can ultimately be passed to
 *                          mir_surface_create() or mir_surface_apply_spec()
 */
MirWindowSpec* mir_create_window_spec(MirConnection* connection);

/**
 * Set the requested parent.
 *
 * \param [in] spec    Specification to mutate
 * \param [in] parent  A valid parent window.
 */
void mir_window_spec_set_parent(MirWindowSpec* spec, MirSurface* parent);

<<<<<<< HEAD
=======
// Functions in this pragma section are to be deprecated
//#pragma GCC diagnostic push
//#pragma GCC diagnostic ignored "-Wdeprecated-declarations"

MirSurfaceSpec* mir_connection_create_spec_for_normal_surface(MirConnection* connection,
                                                              int width, int height,
                                                              MirPixelFormat format);
//__attribute__((deprecated("Use mir_create_normal_window_spec() instead")));

MirSurfaceSpec*
mir_connection_create_spec_for_menu(MirConnection* connection,
                                    int width,
                                    int height,
                                    MirPixelFormat format,
                                    MirSurface* parent,
                                    MirRectangle* rect,
                                    MirEdgeAttachment edge);
//__attribute__((deprecated("Use mir_specify_menu() instead")));

MirSurfaceSpec*
mir_connection_create_spec_for_tooltip(MirConnection* connection,
                                       int width, int height,
                                       MirPixelFormat format,
                                       MirSurface* parent,
                                       MirRectangle* zone);
//__attribute__((deprecated("Use mir_create_tip_window_spec() instead")));

MirSurfaceSpec*
mir_connection_create_spec_for_tip(MirConnection* connection,
                                   int width, int height,
                                   MirPixelFormat format,
                                   MirSurface* parent,
                                   MirRectangle* rect,
                                   MirEdgeAttachment edge);
//__attribute__((deprecated("Use mir_create_tip_window_spec() instead")));

MirSurfaceSpec*
mir_connection_create_spec_for_modal_dialog(MirConnection* connection,
                                            int width, int height,
                                            MirPixelFormat format,
                                            MirSurface* parent);
//__attribute__((deprecated("Use mir_create_modal_dialog_window_spec() instead")));

MirSurfaceSpec*
mir_connection_create_spec_for_dialog(MirConnection* connection,
                                      int width, int height,
                                      MirPixelFormat format);
//__attribute__((deprecated("Use mir_create_dialog_window_spec() instead")));

MirSurfaceSpec* mir_create_surface_spec(MirConnection* connection);
//__attribute__((deprecated("Use mir_create_window_spec() instead")));

MirSurfaceSpec*
mir_connection_create_spec_for_changes(MirConnection* connection);
//__attribute__((deprecated("Use mir_create_window_spec() instead")));

void mir_surface_spec_set_parent(MirSurfaceSpec* spec, MirSurface* parent);
//__attribute__((deprecated("Use mir_window_spec_set_parent() instead")));

/**
 *
 *\deprecated This will soon be a property of the backing content.
 *
 * Query the swapinterval that the surface is operating with.
 * The default interval is 1.
 *   \param [in] surface  The surface to operate on
 *   \return              The swapinterval value that the client is operating with.
 *                        Returns -1 if surface is invalid, or if the default stream
 *                        was removed by use of mir_surface_spec_set_streams().
 */
int mir_surface_get_swapinterval(MirSurface* surface)
__attribute__((deprecated("This will soon be a property of the backing content")));

>>>>>>> 98684d0c
/**
 * Update a window specification with a window type.
 * This can be used with mir_surface_create() to create a window or with
 * mir_surface_apply_spec() to change an existing window.
 * \remark For use with mir_surface_apply_spec() the shell need not support
 * arbitrary changes of type and some target types may require the setting of
 * properties such as "parent" that are not already present on the window.
 * The type transformations the server is required to support are:\n
 * regular => utility, dialog or satellite\n
 * utility => regular, dialog or satellite\n
 * dialog => regular, utility or satellite\n
 * satellite => regular, utility or dialog\n
 * popup => satellite
 *
 * \param [in] spec         Specification to mutate
 * \param [in] type         the target type of the window
 */
void mir_spec_set_type(MirWindowSpec* spec, MirSurfaceType type);

/**
 * Set the requested name.
 *
 * The window name helps the user to distinguish between multiple surfaces
 * from the same application. A typical desktop shell may use it to provide
 * text in the window titlebar, in an alt-tab switcher, or equivalent.
 *
 * \param [in] spec     Specification to mutate
 * \param [in] name     Requested name. This must be valid UTF-8.
 *                      Copied into spec; clients can free the buffer passed after this call.
 */
void mir_spec_set_name(MirWindowSpec* spec, char const* name);

/**
 * Set the requested width, in pixels
 *
 * \param [in] spec     Specification to mutate
 * \param [in] width    Requested width.
 *
 * \note    The requested dimensions are a hint only. The server is not
 *          guaranteed to create a window of any specific width or height.
 */
void mir_spec_set_width(MirWindowSpec* spec, unsigned width);

/**
 * Set the requested height, in pixels
 *
 * \param [in] spec     Specification to mutate
 * \param [in] height   Requested height.
 *
 * \note    The requested dimensions are a hint only. The server is not
 *          guaranteed to create a window of any specific width or height.
 */
void mir_spec_set_height(MirWindowSpec* spec, unsigned height);

/**
 * Set the requested width increment, in pixels.
 * Defines an arithmetic progression of sizes starting with min_width (if set, otherwise 0)
 * into which the window prefers to be resized.
 *
 * \param [in] spec       Specification to mutate
 * \param [in] width_inc  Requested width increment.
 *
 * \note    The requested dimensions are a hint only. The server is not guaranteed to
 *          create a window of any specific width or height.
 */
void mir_spec_set_width_increment(MirWindowSpec* spec, unsigned width_inc);

/**
 * Set the requested height increment, in pixels
 * Defines an arithmetic progression of sizes starting with min_height (if set, otherwise 0)
 * into which the window prefers to be resized.
 *
 * \param [in] spec       Specification to mutate
 * \param [in] height_inc Requested height increment.
 *
 * \note    The requested dimensions are a hint only. The server is not guaranteed to
 *          create a window of any specific width or height.
 */
void mir_spec_set_height_increment(MirWindowSpec* spec, unsigned height_inc);

/**
 * Set the minimum width, in pixels
 *
 * \param [in] spec       Specification to mutate
 * \param [in] min_width  Minimum width.
 *
 * \note    The requested dimensions are a hint only. The server is not guaranteed to create a
 *          window of any specific width or height.
 */
void mir_spec_set_min_width(MirWindowSpec* spec, unsigned min_width);

/**
 * Set the minimum height, in pixels
 *
 * \param [in] spec       Specification to mutate
 * \param [in] min_height Minimum height.
 *
 * \note    The requested dimensions are a hint only. The server is not guaranteed to create a
 *          window of any specific width or height.
 */
void mir_spec_set_min_height(MirWindowSpec* spec, unsigned min_height);

/**
 * Set the maximum width, in pixels
 *
 * \param [in] spec       Specification to mutate
 * \param [in] max_width  maximum width.
 *
 * \note    The requested dimensions are a hint only. The server is not guaranteed to create a
 *          window of any specific width or height.
 */
void mir_spec_set_max_width(MirWindowSpec* spec, unsigned max_width);

/**
 * Set the maximum height, in pixels
 *
 * \param [in] spec       Specification to mutate
 * \param [in] max_height maximum height.
 *
 * \note    The requested dimensions are a hint only. The server is not guaranteed to create a
 *          window of any specific width or height.
 */
void mir_spec_set_max_height(MirWindowSpec* spec, unsigned max_height);

/**
 * Set the minimum aspect ratio. This is the minimum ratio of window width to height.
 * It is independent of orientation changes and/or preferences.
 *
 * \param [in] spec     Specification to mutate
 * \param [in] width    numerator
 * \param [in] height   denominator
 *
 * \note    The requested aspect ratio is a hint only. The server is not guaranteed
 *          to create a window of any specific aspect.
 */
void mir_spec_set_min_aspect_ratio(MirWindowSpec* spec, unsigned width, unsigned height);

/**
 * Set the maximum aspect ratio. This is the maximum ratio of window width to height.
 * It is independent of orientation changes and/or preferences.
 *
 * \param [in] spec     Specification to mutate
 * \param [in] width    numerator
 * \param [in] height   denominator
 *
 * \note    The requested aspect ratio is a hint only. The server is not guaranteed
 *          to create a window of any specific aspect.
 */
void mir_spec_set_max_aspect_ratio(MirWindowSpec* spec, unsigned width, unsigned height);

/**
 * \param [in] spec         Specification to mutate
 * \param [in] output_id    ID of output to place window on. From MirDisplayOutput.output_id
 *
 * \note    If this call returns %true then a valid window returned from mir_surface_create() is
 *          guaranteed to be fullscreen on the specified output. An invalid window is returned
 *          if the server unable to, or policy prevents it from, honouring this request.
 */
void mir_spec_set_fullscreen(MirWindowSpec* spec, uint32_t output_id);

/**
 * Set the requested preferred orientation mode.
 * \param [in] spec    Specification to mutate
 * \param [in] mode    Requested preferred orientation
 *
 * \note    If the server is unable to create a window with the preferred orientation at
 *          the point mir_surface_create() is called it will instead return an invalid window.
 */
void mir_spec_set_preferred_orientation(MirWindowSpec* spec, MirOrientationMode mode);

/**
 * Request that the created window be attached to a window of a different client.
 *
 * This is restricted to input methods, which need to attach their suggestion window
 * to text entry widgets of other processes.
 *
 * \param [in] spec             Specification to mutate
 * \param [in] parent           A MirPersistentId reference to the parent window
 * \param [in] attachment_rect  A rectangle specifying the region (in parent window coordinates)
 *                              that the created window should be attached to.
 * \param [in] edge             The preferred edge direction to attach to. Use
 *                              mir_edge_attachment_any for no preference.
 * \return                      False if the operation is invalid for this window type.
 *
 * \note    If the parent window becomes invalid before mir_surface_create() is processed,
 *          it will return an invalid window. If the parent window is valid at the time
 *          mir_surface_create() is called but is later closed, this window will also receive
 *          a close event.
 */
bool mir_spec_attach_to_foreign_parent(MirWindowSpec* spec,
                                       MirPersistentId* parent,
                                       MirRectangle* attachment_rect,
                                       MirEdgeAttachment edge);

/**
 * Set the requested state.
 * \param [in] spec    Specification to mutate
 * \param [in] state   Requested state
 *
 * \note    If the server is unable to create a window with the requested state at
 *          the point mir_surface_create() is called it will instead return an invalid window.
 */
void mir_spec_set_state(MirWindowSpec* spec, MirSurfaceState state);

/**
 * Set a collection of input rectangles associated with the spec.
 * Rectangles are specified as a list of regions relative to the top left
 * of the specified window. If the server applies this specification
 * to a window input which would normally go to the window but is not
 * contained within any of the input rectangles instead passes
 * on to the next client.
 *
 * \param [in] spec The spec to accumulate the request in.
 * \param [in] rectangles An array of MirRectangles specifying the input shape.
 * \param [in] n_rects The number of elements in the rectangles array.
 */
void mir_spec_set_input_shape(MirWindowSpec* spec,
                              MirRectangle const *rectangles,
                              size_t n_rects);

/**
 * Set the event handler to be called when events arrive for a window.
 *   \warning event_handler could be called from another thread. You must do
 *            any locking appropriate to protect your data accessed in the
 *            callback. There is also a chance that different events will be
 *            called back in different threads, for the same window,
 *            simultaneously.
 * \param [in] spec       The spec to accumulate the request in.
 * \param [in] callback   The callback function
 * \param [in] context    Additional argument to be passed to callback
 */
void mir_spec_set_event_handler(MirWindowSpec* spec,
                                mir_surface_event_callback callback,
                                void* context);

/**
 * Ask the shell to customize "chrome" for this window.
 * For example, on the phone hide indicators when this window is active.
 *
 * \param [in] spec The spec to accumulate the request in.
 * \param [in] style The requested level of "chrome"
 */
void mir_spec_set_shell_chrome(MirWindowSpec* spec, MirShellChrome style);

/**
 * Attempts to set the pointer confinement spec for this window
 *
 * This will request the window manager to confine the pointer to the surfaces region.
 *
 * \param [in] spec  The spec to accumulate the request in.
 * \param [in] state The state you would like the pointer confinement to be in.
 */
void mir_spec_set_pointer_confinement(MirWindowSpec* spec, MirPointerConfinementState state);

/**
 * Set the window placement on the spec.
 *
 * \param [in] spec             the spec to update
 * \param [in] rect             the destination rectangle to align with
 * \param [in] rect_gravity     the point on \p rect to align with
 * \param [in] surface_gravity  the point on the window to align with
 * \param [in] placement_hints  positioning hints to use when limited on space
 * \param [in] offset_dx        horizontal offset to shift w.r.t. \p rect
 * \param [in] offset_dy        vertical offset to shift w.r.t. \p rect
 *
 * Moves a window to \p rect, aligning their reference points.
 *
 * \p rect is relative to the top-left corner of the parent window.
 * \p rect_gravity and \p surface_gravity determine the points on \p rect and
 * the window to pin together. \p rect's alignment point can be offset by
 * \p offset_dx and \p offset_dy, which is equivalent to offsetting the
 * position of the window.
 *
 * \p placement_hints determine how the window should be positioned in the case
 * that the window would fall off-screen if placed in its ideal position.
 * See \ref MirPlacementHints for details.
 */
void mir_spec_set_placement(MirWindowSpec*      spec,
                            const MirRectangle* rect,
                            MirPlacementGravity rect_gravity,
                            MirPlacementGravity window_gravity,
                            MirPlacementHints   placement_hints,
                            int                 offset_dx,
                            int                 offset_dy);

/**
 * Set the name for the cursor from the system cursor theme.
 * \param [in] spec             The spec
 * \param [in] name             The name, or "" to reset to default
 */
void mir_spec_set_cursor_name(MirWindowSpec* spec, char const* name);

/**
 * Release the resources held by a MirWindowSpec.
 *
 * \param [in] spec     Specification to release
 */
void mir_spec_release(MirWindowSpec* spec);

// Functions in this pragma section are to be deprecated
//#pragma GCC diagnostic push
//#pragma GCC diagnostic ignored "-Wdeprecated-declarations"

MirSurfaceSpec* mir_connection_create_spec_for_normal_surface(MirConnection* connection,
                                                              int width, int height,
                                                              MirPixelFormat format);
//__attribute__((deprecated("Use mir_specify_window() instead")));

MirSurfaceSpec*
mir_connection_create_spec_for_menu(MirConnection* connection,
                                    int width,
                                    int height,
                                    MirPixelFormat format,
                                    MirSurface* parent,
                                    MirRectangle* rect,
                                    MirEdgeAttachment edge);
//__attribute__((deprecated("Use mir_specify_menu() instead")));

MirSurfaceSpec*
mir_connection_create_spec_for_tooltip(MirConnection* connection,
                                       int width, int height,
                                       MirPixelFormat format,
                                       MirSurface* parent,
                                       MirRectangle* zone);
//__attribute__((deprecated("Use mir_specify_tip() instead")));

MirSurfaceSpec*
mir_connection_create_spec_for_tip(MirConnection* connection,
                                   int width, int height,
                                   MirPixelFormat format,
                                   MirSurface* parent,
                                   MirRectangle* rect,
                                   MirEdgeAttachment edge);
//__attribute__((deprecated("Use mir_specify_tip() instead")));

MirSurfaceSpec*
mir_connection_create_spec_for_modal_dialog(MirConnection* connection,
                                            int width, int height,
                                            MirPixelFormat format,
                                            MirSurface* parent);
//__attribute__((deprecated("Use mir_specify_modal_dialog() instead")));

MirSurfaceSpec*
mir_connection_create_spec_for_dialog(MirConnection* connection,
                                      int width, int height,
                                      MirPixelFormat format);
//__attribute__((deprecated("Use mir_specify_dialog() instead")));

MirSurfaceSpec* mir_create_surface_spec(MirConnection* connection);
//__attribute__((deprecated("Use mir_create_spec() instead")));

MirSurfaceSpec*
mir_connection_create_spec_for_changes(MirConnection* connection);
//__attribute__((deprecated("Use mir_create_spec() instead")));

void mir_surface_spec_set_parent(MirSurfaceSpec* spec, MirSurface* parent);
//__attribute__((deprecated("Use mir_spec_set_parent() instead")));

/**
 *\deprecated This will soon be a property of the backing content.
 *
 * Query the swapinterval that the surface is operating with.
 * The default interval is 1.
 *   \param [in] surface  The surface to operate on
 *   \return              The swapinterval value that the client is operating with.
 *                        Returns -1 if surface is invalid, or if the default stream
 *                        was removed by use of mir_surface_spec_set_streams().
 */
int mir_surface_get_swapinterval(MirSurface* surface)
__attribute__((deprecated("This will soon be a property of the backing content")));

void mir_surface_spec_set_type(MirSurfaceSpec* spec, MirSurfaceType type);
//__attribute__((deprecated("use mir_spec_set_type() instead")));

void mir_surface_spec_set_name(MirSurfaceSpec* spec, char const* name);
//__attribute__((deprecated("use mir_spec_set_name() instead")));

void mir_surface_spec_set_width(MirSurfaceSpec* spec, unsigned width);
//__attribute__((deprecated("use mir_spec_set_width() instead")));

void mir_surface_spec_set_height(MirSurfaceSpec* spec, unsigned height);
//__attribute__((deprecated("use mir_spec_set_height() instead")));

void mir_surface_spec_set_width_increment(MirSurfaceSpec* spec, unsigned width_inc);
//__attribute__((deprecated("use mir_spec_set_width_increment() instead")));

void mir_surface_spec_set_height_increment(MirSurfaceSpec* spec, unsigned height_inc);
//__attribute__((deprecated("use mir_spec_set_height_increment() instead")));

void mir_surface_spec_set_min_width(MirSurfaceSpec* spec, unsigned min_width);
//__attribute__((deprecated("use mir_spec_set_min_width() instead")));

void mir_surface_spec_set_min_height(MirSurfaceSpec* spec, unsigned min_height);
//__attribute__((deprecated("use mir_spec_set_min_height() instead")));

void mir_surface_spec_set_max_width(MirSurfaceSpec* spec, unsigned max_width);
//__attribute__((deprecated("use mir_spec_set_max_width() instead")));

void mir_surface_spec_set_max_height(MirSurfaceSpec* spec, unsigned max_height);
//__attribute__((deprecated("use mir_spec_set_max_height() instead")));

void mir_surface_spec_set_min_aspect_ratio(MirSurfaceSpec* spec, unsigned width, unsigned height);
//__attribute__((deprecated("use mir_spec_set_min_aspect_ratio() instead")));

void mir_surface_spec_set_max_aspect_ratio(MirSurfaceSpec* spec, unsigned width, unsigned height);
//__attribute__((deprecated("use mir_spec_set_max_aspect_ratio() instead")));

void mir_surface_spec_set_fullscreen_on_output(MirSurfaceSpec* spec, uint32_t output_id);
//__attribute__((deprecated("use mir_spec_set_fullscreen() instead")));

void mir_surface_spec_set_preferred_orientation(MirSurfaceSpec* spec, MirOrientationMode mode);
//__attribute__((deprecated("use mir_spec_set_preferred_orientation() instead")));

bool mir_surface_spec_attach_to_foreign_parent(MirSurfaceSpec* spec,
                                               MirPersistentId* parent,
                                               MirRectangle* attachment_rect,
                                               MirEdgeAttachment edge);
//__attribute__((deprecated("use mir_spec_attach_to_foreign_parent() instead")));

void mir_surface_spec_set_state(MirSurfaceSpec* spec, MirSurfaceState state);
//__attribute__((deprecated("use mir_spec_set_state() instead")));

void mir_surface_spec_release(MirSurfaceSpec* spec);
//__attribute__((deprecated("use mir_spec_release() instead")));

void mir_surface_spec_set_input_shape(MirSurfaceSpec* spec,
                                      MirRectangle const *rectangles,
                                      size_t n_rects);
//__attribute__((deprecated("use mir_spec_set_input_shape() instead")));

void mir_surface_spec_set_event_handler(MirSurfaceSpec* spec,
                                        mir_surface_event_callback callback,
                                        void* context);
//__attribute__((deprecated("use mir_spec_set_event_handler() instead")));

void mir_surface_spec_set_shell_chrome(MirSurfaceSpec* spec, MirShellChrome style);
//__attribute__((deprecated("use mir_spec_set_shell_chrome() instead")));

void mir_surface_spec_set_pointer_confinement(MirSurfaceSpec* spec, MirPointerConfinementState state);
//__attribute__((deprecated("use mir_spec_set_pointer_confinement() instead")));

void mir_surface_spec_set_placement(MirSurfaceSpec*     spec,
                                    const MirRectangle* rect,
                                    MirPlacementGravity rect_gravity,
                                    MirPlacementGravity window_gravity,
                                    MirPlacementHints   placement_hints,
                                    int                 offset_dx,
                                    int                 offset_dy);
//__attribute__((deprecated("use mir_spec_set_placement() instead")));

MirSurfaceSpec* mir_connection_create_spec_for_input_method(MirConnection* connection,
                                                            int width, int height,
                                                            MirPixelFormat format);
//__attribute__((deprecated("use mir_specify_input_method() instead")));

/**
 * Set the requested pixel format.
 * \param [in] spec     Specification to mutate
 * \param [in] format   Requested pixel format
 *
 * \note    If this call returns %true then the server is guaranteed to honour this request.
 *          If the server is unable to create a surface with this pixel format at
 *          the point mir_surface_create() is called it will instead return an invalid surface.
 */
void mir_surface_spec_set_pixel_format(MirSurfaceSpec* spec, MirPixelFormat format);

/**
 * Set the requested buffer usage.
 * \param [in] spec     Specification to mutate
 * \param [in] usage    Requested buffer usage
 *
 * \note    If this call returns %true then the server is guaranteed to honour this request.
 *          If the server is unable to create a surface with this buffer usage at
 *          the point mir_surface_create() is called it will instead return an invalid surface.
 */
void mir_surface_spec_set_buffer_usage(MirSurfaceSpec* spec, MirBufferUsage usage);

/**
 * Set the streams associated with the spec.
 * streams[0] is the bottom-most stream, and streams[size-1] is the topmost.
 * On application of the spec, a stream that is present in the surface,
 * but is not in the list will be disassociated from the surface.
 * On application of the spec, a stream that is not present in the surface,
 * but is in the list will be associated with the surface.
 * Streams set a displacement from the top-left corner of the surface.
 *
 * \warning disassociating streams from the surface will not release() them.
 * \warning It is wiser to arrange the streams within the bounds of the
 *          surface the spec is applied to. Shells can define their own
 *          behavior as to what happens to an out-of-bound stream.
 *
 * \param [in] spec        The spec to accumulate the request in.
 * \param [in] streams     An array of non-null streams info.
 * \param [in] num_streams The number of elements in the streams array.
 */
void mir_surface_spec_set_streams(MirSurfaceSpec* spec,
                                  MirBufferStreamInfo* streams,
                                  unsigned int num_streams);

/**
 * Create a surface from a given specification
 *
 *
 * \param [in] requested_specification  Specification of the attributes for the created surface
 * \param [in] callback                 Callback function to be invoked when creation is complete
 * \param [in, out] context             User data passed to callback function.
 *                                      This callback is guaranteed to be called, and called with a
 *                                      non-null MirSurface*, but the surface may be invalid in
 *                                      case of an error.
 * \return                              A handle that can be passed to mir_wait_for()
 */
MirWaitHandle* mir_surface_create(MirSurfaceSpec* requested_specification,
                                  mir_surface_callback callback, void* context);

/**
 * Create a surface from a given specification and wait for the result.
 * \param [in] requested_specification  Specification of the attributes for the created surface
 * \return                              The new surface. This is guaranteed non-null, but may be invalid
 *                                      in the case of error.
 */
MirSurface* mir_surface_create_sync(MirSurfaceSpec* requested_specification);

/**
 * Request changes to the specification of a surface. The server will decide
 * whether and how the request can be honoured.
 *
 *   \param [in] surface  The surface to rename
 *   \param [in] spec     Spec with the requested changes applied
 */
void mir_surface_apply_spec(MirSurface* surface, MirSurfaceSpec* spec);

//#pragma GCC diagnostic pop

/**
 * Set the event handler to be called when events arrive for a surface.
 *   \warning event_handler could be called from another thread. You must do
 *            any locking appropriate to protect your data accessed in the
 *            callback. There is also a chance that different events will be
 *            called back in different threads, for the same surface,
 *            simultaneously.
 *   \param [in] surface        The surface
 *   \param [in] callback       The callback function
 *   \param [in] context        Additional argument to be passed to callback
 */
void mir_surface_set_event_handler(MirSurface *surface,
                                   mir_surface_event_callback callback,
                                   void* context);

/**
 * Retrieve the primary MirBufferStream associated with a surface (to advance buffers,
 * obtain EGLNativeWindow, etc...)
 *
 *   \deprecated Users should use mir_surface_spec_set_streams() to arrange
 *               the content of a surface, instead of relying on a stream
 *               being created by default.
 *   \warning If the surface was created with, or modified to have a
 *            MirSurfaceSpec containing streams added through
 *            mir_surface_spec_set_streams(), the default stream will
 *            be removed, and this function will return NULL.
 *   \param[in] surface The surface
 */
MirBufferStream* mir_surface_get_buffer_stream(MirSurface *surface);

/**
 * Test for a valid surface
 *   \param [in] surface  The surface
 *   \return              True if the supplied surface is valid, or
 *                        false otherwise.
 */
bool mir_surface_is_valid(MirSurface *surface);

/**
 * Retrieve a text description of the error. The returned string is owned by
 * the library and remains valid until the surface or the associated
 * connection has been released.
 *   \param [in] surface  The surface
 *   \return              A text description of any error resulting in an
 *                        invalid surface, or the empty string "" if the
 *                        connection is valid.
 */
char const *mir_surface_get_error_message(MirSurface *surface);

/**
 * Get a surface's parameters.
 *   \pre                     The surface is valid
 *   \param [in] surface      The surface
 *   \param [out] parameters  Structure to be populated
 */
void mir_surface_get_parameters(MirSurface *surface, MirSurfaceParameters *parameters);

/**
 * Release the supplied surface and any associated buffer. The returned wait
 * handle remains valid until the connection to the server is released.
 *   \warning callback could be called from another thread. You must do any
 *            locking appropriate to protect your data accessed in the
 *            callback.
 *   \param [in] surface      The surface
 *   \param [in] callback     Callback function to be invoked when the request
 *                            completes
 *   \param [in,out] context  User data passed to the callback function
 *   \return                  A handle that can be passed to mir_wait_for
 */
MirWaitHandle *mir_surface_release(
    MirSurface *surface,
    mir_surface_callback callback,
    void *context);

/**
 * Release the specified surface like in mir_surface_release(), but also wait
 * for the operation to complete.
 *   \param [in] surface  The surface to be released
 */
void mir_surface_release_sync(MirSurface *surface);

/**
 * Get the type (purpose) of a surface.
 *   \param [in] surface  The surface to query
 *   \return              The type of the surface
 */
MirSurfaceType mir_surface_get_type(MirSurface *surface);

/**
 * Change the state of a surface.
 *   \param [in] surface  The surface to operate on
 *   \param [in] state    The new state of the surface
 *   \return              A wait handle that can be passed to mir_wait_for
 */
MirWaitHandle* mir_surface_set_state(MirSurface *surface,
                                     MirSurfaceState state);

/**
 * Get the current state of a surface.
 *   \param [in] surface  The surface to query
 *   \return              The state of the surface
 */
MirSurfaceState mir_surface_get_state(MirSurface *surface);

/**
 * Set the swapinterval for the default stream.
 *   \warning EGL users should use eglSwapInterval directly.
 *   \warning Only swapinterval of 0 or 1 is supported.
 *   \warning If the surface was created with, or modified to have a
 *            MirSurfaceSpec containing streams added through
 *            mir_surface_spec_set_streams(), the default stream will
 *            be removed, and this function will return NULL.
 *   \param [in] surface  The surface to operate on
 *   \param [in] interval The number of vblank signals that
 *                        mir_surface_swap_buffers will wait for
 *   \return              A wait handle that can be passed to mir_wait_for,
 *                        or NULL if the interval could not be supported
 */
MirWaitHandle* mir_surface_set_swapinterval(MirSurface* surface, int interval);

/**
 * Query the DPI value of the surface (dots per inch). This will vary depending
 * on the physical display configuration and where the surface is within it.
 *   \return  The DPI of the surface, or zero if unknown.
 */
int mir_surface_get_dpi(MirSurface* surface);
    
/**
 * Query the focus state for a surface.
 *   \param [in] surface The surface to operate on
 *   \return             The focus state of said surface
 */
MirSurfaceFocusState mir_surface_get_focus(MirSurface *surface);

/**
 * Query the visibility state for a surface.
 *   \param [in] surface The surface to operate on
 *   \return             The visibility state of said surface
 */
MirSurfaceVisibility mir_surface_get_visibility(MirSurface *surface);

/**
 * Choose the cursor state for a surface: whether a cursor is shown, 
 * and which cursor if so.
 *    \param [in] surface    The surface to operate on
 *    \param [in] parameters The configuration parameters obtained
 *                           from mir_cursor* family of functions.
 *    \return                A wait handle that can be passed to mir_wait_for,
 *                           or NULL if parameters is invalid.
 *
 */
MirWaitHandle* mir_surface_configure_cursor(MirSurface *surface, MirCursorConfiguration const* parameters);

/**
 * Get the orientation of a surface.
 *   \param [in] surface  The surface to query
 *   \return              The orientation of the surface
 */
MirOrientation mir_surface_get_orientation(MirSurface *surface);

/**
 * Request to set the preferred orientations of a surface.
 * The request may be rejected by the server; to check wait on the
 * result and check the applied value using mir_surface_get_preferred_orientation
 *   \param [in] surface     The surface to operate on
 *   \param [in] orientation The preferred orientation modes
 *   \return                 A wait handle that can be passed to mir_wait_for
 */
MirWaitHandle* mir_surface_set_preferred_orientation(MirSurface *surface, MirOrientationMode orientation);

/**
 * Get the preferred orientation modes of a surface.
 *   \param [in] surface  The surface to query
 *   \return              The preferred orientation modes
 */
MirOrientationMode mir_surface_get_preferred_orientation(MirSurface *surface);

/**
 * \brief Request an ID for the surface that can be shared cross-process and
 *        across restarts.
 *
 * This call acquires a MirPersistentId for this MirSurface. This MirPersistentId
 * can be serialized to a string, stored or sent to another process, and then
 * later deserialized to refer to the same surface.
 *
 * \param [in]     surface   The surface to acquire a persistent reference to.
 * \param [in]     callback  Callback to invoke when the request completes.
 * \param [in,out] context   User data passed to completion callback.
 * \return A MirWaitHandle that can be used in mir_wait_for to await completion.
 */
MirWaitHandle* mir_surface_request_persistent_id(MirSurface* surface, mir_surface_id_callback callback, void* context);

/**
 * \brief Request a persistent ID for a surface and wait for the result
 * \param [in] surface  The surface to acquire a persistent ID for.
 * \return A MirPersistentId. This MirPersistentId is owned by the calling code, and must
 *         be freed with a call to mir_persistent_id_release()
 */
MirPersistentId* mir_surface_request_persistent_id_sync(MirSurface *surface);

/**
 * \brief Check the validity of a MirPersistentId
 * \param [in] id  The MirPersistentId
 * \return True iff the MirPersistentId contains a valid ID value.
 *
 * \note This does not guarantee that the ID refers to a currently valid object.
 */
bool mir_persistent_id_is_valid(MirPersistentId* id);

/**
 * \brief Free a MirPersistentId
 * \param [in] id  The MirPersistentId to free
 * \note This frees only the client-side representation; it has no effect on the
 *       object referred to by \arg id.
 */
void mir_persistent_id_release(MirPersistentId* id);

/**
 * \brief Get a string representation of a MirSurfaceId
 * \param [in] id  The ID to serialise
 * \return A string representation of id. This string is owned by the MirSurfaceId,
 *         and must not be freed by the caller.
 *
 * \see mir_surface_id_from_string
 */
char const* mir_persistent_id_as_string(MirPersistentId* id);

/**
 * \brief Deserialise a string representation of a MirSurfaceId
 * \param [in] string_representation  Serialised representation of the ID
 * \return The deserialised MirSurfaceId
 */
MirPersistentId* mir_persistent_id_from_string(char const* string_representation);

/**
 * Attempts to raise the surface to the front.
 *
 * \param [in] surface The surface to raise
 * \param [in] cookie  A cookie instance obtained from an input event.
 *                     An invalid cookie will terminate the client connection.
 */
void mir_surface_raise(MirSurface* surface, MirCookie const* cookie);

#ifdef __cplusplus
}
/**@}*/
#endif

#endif /* MIR_TOOLKIT_MIR_SURFACE_H_ */<|MERGE_RESOLUTION|>--- conflicted
+++ resolved
@@ -203,82 +203,6 @@
  */
 void mir_window_spec_set_parent(MirWindowSpec* spec, MirSurface* parent);
 
-<<<<<<< HEAD
-=======
-// Functions in this pragma section are to be deprecated
-//#pragma GCC diagnostic push
-//#pragma GCC diagnostic ignored "-Wdeprecated-declarations"
-
-MirSurfaceSpec* mir_connection_create_spec_for_normal_surface(MirConnection* connection,
-                                                              int width, int height,
-                                                              MirPixelFormat format);
-//__attribute__((deprecated("Use mir_create_normal_window_spec() instead")));
-
-MirSurfaceSpec*
-mir_connection_create_spec_for_menu(MirConnection* connection,
-                                    int width,
-                                    int height,
-                                    MirPixelFormat format,
-                                    MirSurface* parent,
-                                    MirRectangle* rect,
-                                    MirEdgeAttachment edge);
-//__attribute__((deprecated("Use mir_specify_menu() instead")));
-
-MirSurfaceSpec*
-mir_connection_create_spec_for_tooltip(MirConnection* connection,
-                                       int width, int height,
-                                       MirPixelFormat format,
-                                       MirSurface* parent,
-                                       MirRectangle* zone);
-//__attribute__((deprecated("Use mir_create_tip_window_spec() instead")));
-
-MirSurfaceSpec*
-mir_connection_create_spec_for_tip(MirConnection* connection,
-                                   int width, int height,
-                                   MirPixelFormat format,
-                                   MirSurface* parent,
-                                   MirRectangle* rect,
-                                   MirEdgeAttachment edge);
-//__attribute__((deprecated("Use mir_create_tip_window_spec() instead")));
-
-MirSurfaceSpec*
-mir_connection_create_spec_for_modal_dialog(MirConnection* connection,
-                                            int width, int height,
-                                            MirPixelFormat format,
-                                            MirSurface* parent);
-//__attribute__((deprecated("Use mir_create_modal_dialog_window_spec() instead")));
-
-MirSurfaceSpec*
-mir_connection_create_spec_for_dialog(MirConnection* connection,
-                                      int width, int height,
-                                      MirPixelFormat format);
-//__attribute__((deprecated("Use mir_create_dialog_window_spec() instead")));
-
-MirSurfaceSpec* mir_create_surface_spec(MirConnection* connection);
-//__attribute__((deprecated("Use mir_create_window_spec() instead")));
-
-MirSurfaceSpec*
-mir_connection_create_spec_for_changes(MirConnection* connection);
-//__attribute__((deprecated("Use mir_create_window_spec() instead")));
-
-void mir_surface_spec_set_parent(MirSurfaceSpec* spec, MirSurface* parent);
-//__attribute__((deprecated("Use mir_window_spec_set_parent() instead")));
-
-/**
- *
- *\deprecated This will soon be a property of the backing content.
- *
- * Query the swapinterval that the surface is operating with.
- * The default interval is 1.
- *   \param [in] surface  The surface to operate on
- *   \return              The swapinterval value that the client is operating with.
- *                        Returns -1 if surface is invalid, or if the default stream
- *                        was removed by use of mir_surface_spec_set_streams().
- */
-int mir_surface_get_swapinterval(MirSurface* surface)
-__attribute__((deprecated("This will soon be a property of the backing content")));
-
->>>>>>> 98684d0c
 /**
  * Update a window specification with a window type.
  * This can be used with mir_surface_create() to create a window or with
@@ -585,7 +509,7 @@
 MirSurfaceSpec* mir_connection_create_spec_for_normal_surface(MirConnection* connection,
                                                               int width, int height,
                                                               MirPixelFormat format);
-//__attribute__((deprecated("Use mir_specify_window() instead")));
+//__attribute__((deprecated("Use mir_create_normal_window_spec() instead")));
 
 MirSurfaceSpec*
 mir_connection_create_spec_for_menu(MirConnection* connection,
@@ -603,7 +527,7 @@
                                        MirPixelFormat format,
                                        MirSurface* parent,
                                        MirRectangle* zone);
-//__attribute__((deprecated("Use mir_specify_tip() instead")));
+//__attribute__((deprecated("Use mir_create_tip_window_spec() instead")));
 
 MirSurfaceSpec*
 mir_connection_create_spec_for_tip(MirConnection* connection,
@@ -612,30 +536,30 @@
                                    MirSurface* parent,
                                    MirRectangle* rect,
                                    MirEdgeAttachment edge);
-//__attribute__((deprecated("Use mir_specify_tip() instead")));
+//__attribute__((deprecated("Use mir_create_tip_window_spec() instead")));
 
 MirSurfaceSpec*
 mir_connection_create_spec_for_modal_dialog(MirConnection* connection,
                                             int width, int height,
                                             MirPixelFormat format,
                                             MirSurface* parent);
-//__attribute__((deprecated("Use mir_specify_modal_dialog() instead")));
+//__attribute__((deprecated("Use mir_create_modal_dialog_window_spec() instead")));
 
 MirSurfaceSpec*
 mir_connection_create_spec_for_dialog(MirConnection* connection,
                                       int width, int height,
                                       MirPixelFormat format);
-//__attribute__((deprecated("Use mir_specify_dialog() instead")));
+//__attribute__((deprecated("Use mir_create_dialog_window_spec() instead")));
 
 MirSurfaceSpec* mir_create_surface_spec(MirConnection* connection);
-//__attribute__((deprecated("Use mir_create_spec() instead")));
+//__attribute__((deprecated("Use mir_create_window_spec() instead")));
 
 MirSurfaceSpec*
 mir_connection_create_spec_for_changes(MirConnection* connection);
-//__attribute__((deprecated("Use mir_create_spec() instead")));
+//__attribute__((deprecated("Use mir_create_window_spec() instead")));
 
 void mir_surface_spec_set_parent(MirSurfaceSpec* spec, MirSurface* parent);
-//__attribute__((deprecated("Use mir_spec_set_parent() instead")));
+//__attribute__((deprecated("Use mir_window_spec_set_parent() instead")));
 
 /**
  *\deprecated This will soon be a property of the backing content.
