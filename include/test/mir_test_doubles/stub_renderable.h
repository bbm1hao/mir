/*
 * Copyright © 2014 Canonical Ltd.
 *
 * This program is free software: you can redistribute it and/or modify it
 * under the terms of the GNU General Public License version 3,
 * as published by the Free Software Foundation.
 *
 * This program is distributed in the hope that it will be useful,
 * but WITHOUT ANY WARRANTY; without even the implied warranty of
 * MERCHANTABILITY or FITNESS FOR A PARTICULAR PURPOSE.  See the
 * GNU General Public License for more details.
 *
 * You should have received a copy of the GNU General Public License
 * along with this program.  If not, see <http://www.gnu.org/licenses/>.
 *
 * Authored by: Kevin DuBois <kevin.dubois@canonical.com>
 */

#ifndef MIR_TEST_DOUBLES_STUB_RENDERABLE_H_
#define MIR_TEST_DOUBLES_STUB_RENDERABLE_H_

#include "mir_test_doubles/stub_buffer.h"
#include <mir/graphics/renderable.h>
#include <memory>

namespace mir
{
namespace test
{
namespace doubles
{

class StubRenderable : public graphics::Renderable
{
public:
    std::shared_ptr<graphics::Buffer> buffer() const
    {
        return std::make_shared<StubBuffer>();
    }
    bool alpha_enabled() const
    {
        return false;
    }
    geometry::Rectangle screen_position() const
    {
        return {{},{}};
    }
<<<<<<< HEAD
=======
    float alpha() const override
    {
        return 1.0f;
    }
    glm::mat4 transformation() const override
    {
        return trans;
    }
    bool should_be_rendered_in(geometry::Rectangle const&) const override
    {
        return true;
    }
    bool shaped() const override
    {
        return false;
    }

    int buffers_ready_for_compositor() const override
    {
        return 1;
    }

private:
    glm::mat4 trans;
>>>>>>> 77fb32a6
};

}
}
}

#endif /* MIR_TEST_DOUBLES_STUB_RENDERABLE_H_ */<|MERGE_RESOLUTION|>--- conflicted
+++ resolved
@@ -33,7 +33,7 @@
 class StubRenderable : public graphics::Renderable
 {
 public:
-    std::shared_ptr<graphics::Buffer> buffer() const
+    std::shared_ptr<graphics::Buffer> buffer(unsigned long) const override
     {
         return std::make_shared<StubBuffer>();
     }
@@ -45,8 +45,6 @@
     {
         return {{},{}};
     }
-<<<<<<< HEAD
-=======
     float alpha() const override
     {
         return 1.0f;
@@ -71,7 +69,6 @@
 
 private:
     glm::mat4 trans;
->>>>>>> 77fb32a6
 };
 
 }
