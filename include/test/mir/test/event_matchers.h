/*
 * Copyright © 2013-2014 Canonical Ltd.
 *
 * This program is free software: you can redistribute it and/or modify it
 * under the terms of the GNU General Public License version 3,
 * as published by the Free Software Foundation.
 *
 * This program is distributed in the hope that it will be useful,
 * but WITHOUT ANY WARRANTY; without even the implied warranty of
 * MERCHANTABILITY or FITNESS FOR A PARTICULAR PURPOSE.  See the
 * GNU General Public License for more details.
 *
 * You should have received a copy of the GNU General Public License
 * along with this program.  If not, see <http://www.gnu.org/licenses/>.
 *
 * Authored by: Robert Carr <robert.carr@canonical.com>
 *              Andreas Pokorny <andreas.pokorny@canonical.com>
 */

#ifndef MIR_TEST_CLIENT_EVENT_MATCHERS_H_
#define MIR_TEST_CLIENT_EVENT_MATCHERS_H_

#include <cmath>

#include "mir_toolkit/event.h"

#include <xkbcommon/xkbcommon.h>
#include <xkbcommon/xkbcommon-keysyms.h>

#include <gmock/gmock.h>


void PrintTo(MirEvent const& event, std::ostream *os);
void PrintTo(MirEvent const* event, std::ostream *os);

namespace mir
{
namespace test
{
/*!
 * Pointer and reference adaptors for MirEvent inside gmock matchers.
 * \{
 */
inline MirEvent const* to_address(MirEvent const* event)
{
    return event;
}

inline MirEvent const* to_address(MirEvent const& event)
{
    return &event;
}

inline MirEvent const& to_ref(MirEvent const* event)
{
    return *event;
}

inline MirEvent const& to_ref(MirEvent const& event)
{
    return event;
}

inline MirKeyboardEvent const* maybe_key_event(MirEvent const* event)
{
    if (mir_event_get_type(event) != mir_event_type_input)
        return nullptr;
    auto input_event = mir_event_get_input_event(event);
    if (mir_input_event_get_type(input_event) != mir_input_event_type_key)
        return nullptr;
    return mir_input_event_get_keyboard_event(input_event);
}

inline MirTouchEvent const* maybe_touch_event(MirEvent const* event)
{
    if (mir_event_get_type(event) != mir_event_type_input)
        return nullptr;
    auto input_event = mir_event_get_input_event(event);
    if (mir_input_event_get_type(input_event) != mir_input_event_type_touch)
        return nullptr;
    return mir_input_event_get_touch_event(input_event);
}

inline MirPointerEvent const* maybe_pointer_event(MirEvent const* event)
{
    if (mir_event_get_type(event) != mir_event_type_input)
        return nullptr;
    auto input_event = mir_event_get_input_event(event);
    if (mir_input_event_get_type(input_event) != mir_input_event_type_pointer)
        return nullptr;
    return mir_input_event_get_pointer_event(input_event);
}
/**
 * \}
 */

MATCHER(KeyDownEvent, "")
{
    auto kev = maybe_key_event(to_address(arg));
    if (kev == nullptr)
        return false;
    
    if (mir_keyboard_event_action(kev) != mir_keyboard_action_down)
        return false;

    return true;
}

MATCHER(KeyRepeatEvent, "")
{
    auto kev = maybe_key_event(to_address(arg));
    if (kev == nullptr)
        return false;
    
    if (mir_keyboard_event_action(kev) != mir_keyboard_action_repeat)
        return false;

    return true;
}

MATCHER(KeyUpEvent, "")
{
    auto kev = maybe_key_event(to_address(arg));
    if (kev == nullptr)
        return false;
    
    if (mir_keyboard_event_action(kev) != mir_keyboard_action_up)
        return false;

    return true;
}

MATCHER_P(KeyWithModifiers, modifiers, "")
{
    auto kev = maybe_key_event(to_address(arg));
    if (kev == nullptr)
        return false;
    
    if(mir_keyboard_event_modifiers(kev) != modifiers)
    {
        return false;
    }
    
    return true;
}

MATCHER_P(KeyOfSymbol, keysym, "")
{
    auto kev = maybe_key_event(to_address(arg));
    if (kev == nullptr)
        return false;

    if(mir_keyboard_event_key_code(kev) != static_cast<xkb_keysym_t>(keysym))
        return false;

    return true;
}

MATCHER_P(KeyOfScanCode, code, "")
{
    auto kev = maybe_key_event(to_address(arg));
    if (kev == nullptr)
        return false;

    if(mir_keyboard_event_scan_code(kev) != code)
        return false;

    return true;
}

MATCHER_P(MirKeyboardEventMatches, event, "")
{
    auto expected = maybe_key_event(to_address(event));
    auto actual = maybe_key_event(to_address(arg));

    if (expected == nullptr || actual == nullptr)
        return false;

    return mir_keyboard_event_action(expected) == mir_keyboard_event_action(actual) &&
        mir_keyboard_event_key_code(expected) == mir_keyboard_event_key_code(actual) &&
        mir_keyboard_event_scan_code(expected) == mir_keyboard_event_scan_code(actual) &&
        mir_keyboard_event_modifiers(expected) == mir_keyboard_event_modifiers(actual);
}

MATCHER_P(MirTouchEventMatches, event, "")
{
    auto expected = maybe_touch_event(to_address(event));
    auto actual = maybe_touch_event(to_address(arg));
    
    if (expected == nullptr || actual == nullptr)
        return false;

    auto tc = mir_touch_event_point_count(actual);
    if (mir_touch_event_point_count(expected) != tc)
        return false;

    for (unsigned i = 0; i != tc; i++)
    {
        if (mir_touch_event_id(actual, i) !=  mir_touch_event_id(expected, i) ||
            mir_touch_event_action(actual, i) !=  mir_touch_event_action(expected, i) ||
            mir_touch_event_tooltype(actual, i) != mir_touch_event_tooltype(expected, i) ||
            mir_touch_event_axis_value(actual, i, mir_touch_axis_x) != 
                mir_touch_event_axis_value(expected, i, mir_touch_axis_x) ||
            mir_touch_event_axis_value(actual, i, mir_touch_axis_y) != 
                mir_touch_event_axis_value(expected, i, mir_touch_axis_y))
        {
            return false;
        }
    }
    return true;
}

MATCHER(PointerEnterEvent, "")
{
    auto pev = maybe_pointer_event(to_address(arg));
    if (pev == nullptr)
        return false;
    if (mir_pointer_event_action(pev) == mir_pointer_action_enter)
        return true;
    return false;
}

MATCHER(PointerLeaveEvent, "")
{
    auto pev = maybe_pointer_event(to_address(arg));
    if (pev == nullptr)
        return false;
    if (mir_pointer_event_action(pev) == mir_pointer_action_leave)
        return true;
    return false;
}

inline bool button_event_matches(MirPointerEvent const* pev, float x, float y, MirPointerAction action, MirPointerButtons button_state,
                                 bool check_action = true, bool check_buttons = true, bool check_axes = true)
{
    if (pev == nullptr)
        return false;
    if (check_action && mir_pointer_event_action(pev) != action)
        return false;
    if (check_buttons && mir_pointer_event_buttons(pev) != button_state)
        return false;
    if (check_axes && mir_pointer_event_axis_value(pev, mir_pointer_axis_x) != x)
        return false;
    if (check_axes && mir_pointer_event_axis_value(pev, mir_pointer_axis_y) != y)
        return false;
    return true;
}

MATCHER_P2(ButtonDownEvent, x, y, "")
{
    auto pev = maybe_pointer_event(to_address(arg));
    return button_event_matches(pev, x, y, mir_pointer_action_button_down, 0, true, false);
}

MATCHER_P2(ButtonDownEventWithButton, pos, button, "")
{
    auto pev = maybe_pointer_event(to_address(arg));
    if (pev == nullptr)
        return false;
    if (mir_pointer_event_action(pev) != mir_pointer_action_button_down)
        return false;
    if (mir_pointer_event_button_state(pev, static_cast<MirPointerButton>(button)) == false)
        return false;
    if (mir_pointer_event_axis_value(pev, mir_pointer_axis_x) != pos.x.as_int())
        return false;
    if (mir_pointer_event_axis_value(pev, mir_pointer_axis_y) != pos.y.as_int())
        return false;
    return true;
}

MATCHER_P2(ButtonUpEvent, x, y, "")
{
    auto pev = maybe_pointer_event(to_address(arg));
    return button_event_matches(pev, x, y, mir_pointer_action_button_up, 0, true, false);
}

MATCHER_P3(ButtonsDown, x, y, buttons, "")
{
    auto pev = maybe_pointer_event(to_address(arg));
    return button_event_matches(pev, x, y, mir_pointer_action_button_down, buttons, false);
}

MATCHER_P3(ButtonsUp, x, y, buttons, "")
{
    auto pev = maybe_pointer_event(to_address(arg));
    return button_event_matches(pev, x, y, mir_pointer_action_button_up, buttons, false);
}

MATCHER_P2(ButtonUpEventWithButton, pos, button, "")
{
    auto pev = maybe_pointer_event(to_address(arg));
    if (pev == nullptr)
        return false;
    if (mir_pointer_event_action(pev) != mir_pointer_action_button_up)
        return false;
    if (mir_pointer_event_button_state(pev, button) == true)
        return false;
    if (mir_pointer_event_axis_value(pev, mir_pointer_axis_x) != pos.x.as_int())
        return false;
    if (mir_pointer_event_axis_value(pev, mir_pointer_axis_y) != pos.y.as_int())
        return false;
    return true;
}

MATCHER_P2(PointerAxisChange, scroll_axis, value, "")
{
    auto parg = to_address(arg);
    auto pev = maybe_pointer_event(parg);
    if (pev == nullptr)
        return false;
    if (mir_pointer_event_action(pev) != mir_pointer_action_motion)
        return false;
    if (mir_pointer_event_axis_value(pev, scroll_axis) != value)
        return false;
    return true;
}

MATCHER_P2(TouchEvent, x, y, "")
{
    auto tev = maybe_touch_event(to_address(arg));
    if (tev == nullptr)
        return false;

    if (mir_touch_event_action(tev, 0) != mir_touch_action_down)
        return false;
    if (std::abs(mir_touch_event_axis_value(tev, 0, mir_touch_axis_x) - x) > 0.5f)
        return false;
    if (std::abs(mir_touch_event_axis_value(tev, 0, mir_touch_axis_y) - y) > 0.5f)
        return false;

    return true;
}

MATCHER_P4(TouchContact, slot, action, x, y, "")
{
    auto tev = maybe_touch_event(to_address(arg));
    if (tev == nullptr)
        return false;

    if (mir_touch_event_action(tev, slot) != action)
        return false;
    if (std::abs(mir_touch_event_axis_value(tev, slot, mir_touch_axis_x) - x) > 0.5f)
        return false;
    if (std::abs(mir_touch_event_axis_value(tev, slot, mir_touch_axis_y) - y) > 0.5f)
        return false;

    return true;
}

MATCHER_P2(TouchUpEvent, x, y, "")
{
    auto tev = maybe_touch_event(to_address(arg));
    if (tev == nullptr)
        return false;

    if (mir_touch_event_action(tev, 0) != mir_touch_action_up)
        return false;
    if (mir_touch_event_axis_value(tev, 0, mir_touch_axis_x) != x)
        return false;
    if (mir_touch_event_axis_value(tev, 0, mir_touch_axis_y) != y)
        return false;

    return true;
}

MATCHER_P2(PointerEventWithPosition, x, y, "")
{
    auto pev = maybe_pointer_event(to_address(arg));
    if (pev == nullptr)
        return false;
    if (mir_pointer_event_action(pev) != mir_pointer_action_motion)
        return false;
    if (mir_pointer_event_axis_value(pev, mir_pointer_axis_x) != x)
        return false;
    if (mir_pointer_event_axis_value(pev, mir_pointer_axis_y) != y)
        return false;
    return true;
}

MATCHER_P(PointerEventWithModifiers, modifiers, "")
{
    auto pev = maybe_pointer_event(to_address(arg));
    if (pev && mir_pointer_event_modifiers(pev) == modifiers)
        return true;
    return false;
}

MATCHER_P2(PointerEventWithDiff, expect_dx, expect_dy, "")
{
    auto pev = maybe_pointer_event(to_address(arg));
    if (pev == nullptr)
        return false;
    if (mir_pointer_event_action(pev) != mir_pointer_action_motion)
        return false;
    auto const error = 0.00001f;
    auto const actual_dx = mir_pointer_event_axis_value(pev,
                                                mir_pointer_axis_relative_x);
    if (std::abs(expect_dx - actual_dx) > error)
        return false;
    auto const actual_dy = mir_pointer_event_axis_value(pev,
                                                mir_pointer_axis_relative_y);
    if (std::abs(expect_dy - actual_dy) > error)
        return false;
    return true;
}

MATCHER_P4(TouchEventInDirection, x0, y0, x1, y1, "")
{
    auto tev = maybe_touch_event(to_address(arg));
    if (tev == nullptr)
        return false;

    if (mir_touch_event_action(tev, 0) != mir_touch_action_change)
        return false;

    auto x2 = mir_touch_event_axis_value(tev, 0, mir_touch_axis_x);
    auto y2 = mir_touch_event_axis_value(tev, 0, mir_touch_axis_y);

    float dx1 = x1 - x0;
    float dy1 = y1 - y0;

    float dx2 = x2 - x0;
    float dy2 = y2 - y0;

    float dot_product = dx1 * dx2 + dy1 * dy2;

    // Return true if both vectors are roughly the same direction (within
    // 90 degrees).
    return dot_product > 0.0f;
}

MATCHER(TouchMovementEvent, "")
{
    auto tev = maybe_touch_event(to_address(arg));
    if (tev == nullptr)
        return false;

    if (mir_touch_event_action(tev, 0) != mir_touch_action_change)
        return false;

    return true;
}

MATCHER(PointerMovementEvent, "")
{
    auto pev = maybe_pointer_event(to_address(arg));
    if (pev == nullptr)
        return false;

    if (mir_pointer_event_action(pev) != mir_pointer_action_motion)
        return false;

    return true;
}

MATCHER_P2(SurfaceEvent, attrib, value, "")
{
    auto as_address = to_address(arg);
    if (mir_event_get_type(as_address) != mir_event_type_surface)
        return false;
    auto surface_ev = mir_event_get_surface_event(as_address);
    if (mir_surface_event_get_attribute(surface_ev) != attrib)
        return false;
    if (mir_surface_event_get_attribute_value(surface_ev) != value)
        return false;
    return true;
}

MATCHER_P(KeymapEventForDevice, device_id, "")
{
    auto as_address = to_address(arg);
    if (mir_event_get_type(as_address) != mir_event_type_keymap)
        return false;
    auto kmev = mir_event_get_keymap_event(as_address);
    return device_id == mir_keymap_event_get_device_id(kmev);
}

MATCHER_P(OrientationEvent, direction, "")
{
    auto as_address = to_address(arg);
    if (mir_event_get_type(as_address) != mir_event_type_orientation)
        return false;
    auto oev = mir_event_get_orientation_event(as_address);
    if (mir_orientation_event_get_direction(oev) != direction)
        return false;
    return true;
}


MATCHER_P(InputDeviceIdMatches, device_id, "")
{
    if (mir_event_get_type(to_address(arg)) != mir_event_type_input)
        return false;
    auto input_event = mir_event_get_input_event(to_address(arg));
    return mir_input_event_get_device_id(input_event) == device_id;
}

MATCHER(InputConfigurationEvent, "")
{
    auto as_address = to_address(arg);
    if (mir_event_get_type(as_address) != mir_event_type_input_configuration)
        return true;
    return false;
}

MATCHER(InputDeviceStateEvent, "")
{
    auto as_address = to_address(arg);
    if (mir_event_get_type(as_address) == mir_event_type_input_device_state)
        return true;
    return false;
}

MATCHER_P(DeviceStateWithPressedKeys, keys, "")
{
    auto as_address = to_address(arg);
    if (mir_event_get_type(as_address) != mir_event_type_input_device_state)
        return false;
    auto device_state = mir_event_get_input_device_state_event(as_address);
    for (size_t index = 0, count = mir_input_device_state_event_device_count(device_state);
         index != count; ++index)
    {
        auto key_count = mir_input_device_state_event_device_pressed_keys_count(device_state, index);
        auto it_keys = begin(keys);
        auto end_keys = end(keys);
        decltype(key_count) num_required_keys = distance(it_keys, end_keys);
        if (num_required_keys != key_count)
            continue;

        std::vector<uint32_t> pressed_keys;
        for (uint32_t i = 0; i < key_count; i++)
        {
<<<<<<< HEAD
            pressed_keys.push_back(mir_input_device_state_event_device_pressed_keys_for_index(device_state, index, i));
=======
            pressed_keys.push_back(
                mir_input_device_state_event_device_pressed_keys_for_index(device_state, index, i));
>>>>>>> 116d1e85
        }

        if (!std::equal(it_keys, end_keys, std::begin(pressed_keys)))
            continue;
        return true;
    }
    return false;
}

MATCHER(InputDeviceConfigurationChangedEvent, "")
{
    auto as_address = to_address(arg);
    if (mir_event_get_type(as_address) != mir_event_type_input_configuration)
        return false;
    auto idev = mir_event_get_input_configuration_event(as_address);
    if (mir_input_configuration_event_get_action(idev) != mir_input_configuration_action_configuration_changed)
        return false;
    return true;
}

MATCHER(InputDeviceResetEvent, "")
{
    auto as_address = to_address(arg);
    if (mir_event_get_type(as_address) != mir_event_type_input_configuration)
        return false;
    auto idev = mir_event_get_input_configuration_event(as_address);
    if (mir_input_configuration_event_get_action(idev) != mir_input_configuration_action_device_reset)
        return false;
    return true;
}

}
}

#endif<|MERGE_RESOLUTION|>--- conflicted
+++ resolved
@@ -530,12 +530,8 @@
         std::vector<uint32_t> pressed_keys;
         for (uint32_t i = 0; i < key_count; i++)
         {
-<<<<<<< HEAD
-            pressed_keys.push_back(mir_input_device_state_event_device_pressed_keys_for_index(device_state, index, i));
-=======
             pressed_keys.push_back(
                 mir_input_device_state_event_device_pressed_keys_for_index(device_state, index, i));
->>>>>>> 116d1e85
         }
 
         if (!std::equal(it_keys, end_keys, std::begin(pressed_keys)))
