/*
 * Copyright © 2014 Canonical Ltd.
 *
 * This program is free software: you can redistribute it and/or modify it
 * under the terms of the GNU General Public License version 3,
 * as published by the Free Software Foundation.
 *
 * This program is distributed in the hope that it will be useful,
 * but WITHOUT ANY WARRANTY; without even the implied warranty of
 * MERCHANTABILITY or FITNESS FOR A PARTICULAR PURPOSE.  See the
 * GNU General Public License for more details.
 *
 * You should have received a copy of the GNU General Public License
 * along with this program.  If not, see <http://www.gnu.org/licenses/>.
 *
 * Authored by: Alexandros Frantzis <alexandros.frantzis@canonical.com>
 */

#ifndef MIR_TEST_DOUBLES_STUB_HOST_CONNECTION_H_
#define MIR_TEST_DOUBLES_STUB_HOST_CONNECTION_H_

#include "src/server/graphics/nested/host_connection.h"
#include "src/server/graphics/nested/host_surface.h"
#include "src/server/graphics/nested/host_stream.h"
#include "src/server/graphics/nested/host_chain.h"
#include "src/server/graphics/nested/host_surface_spec.h"
#include "src/include/client/mir/input/input_devices.h"
#include "mir/graphics/platform_operation_message.h"

#include "mir_toolkit/mir_connection.h"
#include <gmock/gmock.h>
#include "mir/test/gmock_fixes.h"

namespace mir
{
namespace test
{
namespace doubles
{

class StubHostConnection : public graphics::nested::HostConnection
{
public:
    StubHostConnection(std::shared_ptr<graphics::nested::HostSurface> const& surf) :
        surface(surf)
    {
    }

    StubHostConnection() :
        StubHostConnection(std::make_shared<NullHostSurface>())
    {
    }

    std::vector<int> platform_fd_items() override { return {}; }

    EGLNativeDisplayType egl_native_display() override { return {}; }

    std::shared_ptr<MirDisplayConfiguration> create_display_config() override
    {
        return std::shared_ptr<MirDisplayConfiguration>{
            new MirDisplayConfiguration{0, nullptr, 0, nullptr}};
    }

    void set_display_config_change_callback(std::function<void()> const&) override
    {
    }

    void apply_display_config(MirDisplayConfiguration&) override {}

    std::shared_ptr<graphics::nested::HostSurface>
        create_surface(
            std::shared_ptr<graphics::nested::HostStream> const&, geometry::Displacement,
            graphics::BufferProperties, char const*, uint32_t) override
    {
        return surface;
    }

    graphics::PlatformOperationMessage platform_operation(
        unsigned int, graphics::PlatformOperationMessage const&) override
    {
        return {{},{}};
    }

    void set_cursor_image(graphics::CursorImage const&) override
    {
    }
    void hide_cursor() override
    {
    }

    auto graphics_platform_library() -> std::string override { return {}; }

    graphics::nested::UniqueInputConfig create_input_device_config() override
    {
        return graphics::nested::UniqueInputConfig(reinterpret_cast<MirInputConfig*>(new std::vector<input::DeviceData>),
                                                   mir_input_config_destroy);
    }

    void set_input_device_change_callback(std::function<void(graphics::nested::UniqueInputConfig)> const&) override
    {
    }
    void set_input_event_callback(std::function<void(MirEvent const&, mir::geometry::Rectangle const&)> const&) override
    {
    }
    void emit_input_event(MirEvent const&, mir::geometry::Rectangle const&) override
    {
    }

    std::unique_ptr<graphics::nested::HostStream> create_stream(graphics::BufferProperties const&) const override
    {
        struct NullStream : graphics::nested::HostStream
        {
            MirBufferStream* handle() const override { return nullptr; }
            EGLNativeWindowType egl_native_window() const override { return 0; }
        };
        return std::make_unique<NullStream>();
    }

    std::unique_ptr<graphics::nested::HostChain> create_chain() const override
    {
        struct NullHostChain : graphics::nested::HostChain
        {
            void submit_buffer(graphics::nested::NativeBuffer&) override {}
            MirPresentationChain* handle() override { return nullptr; }
<<<<<<< HEAD
            void set(bool) {}
=======
>>>>>>> e5a4fdb8
        };
        return std::make_unique<NullHostChain>();
    }

    class NullHostSurface : public graphics::nested::HostSurface
    {
    public:
        EGLNativeWindowType egl_native_window() override { return {}; }
        void set_event_handler(mir_surface_event_callback, void*) override {}
        void apply_spec(graphics::nested::HostSurfaceSpec&) override {}
    };
    std::shared_ptr<graphics::nested::HostSurface> const surface;
    
    std::shared_ptr<graphics::nested::NativeBuffer> create_buffer(graphics::BufferProperties const&)
    {
        return nullptr;
    }

    MirNativeBuffer* get_native_handle(MirBuffer*)
    {
        return nullptr;
    }

    MirGraphicsRegion get_graphics_region(MirBuffer*)
    {
        return MirGraphicsRegion{ 0, 0, 0, mir_pixel_format_invalid, nullptr } ;
    }

    std::unique_ptr<graphics::nested::HostSurfaceSpec> create_surface_spec()
    {
        struct NullSpec : graphics::nested::HostSurfaceSpec
        {
            void add_chain(graphics::nested::HostChain&, geometry::Displacement, geometry::Size) override {}
            void add_stream(graphics::nested::HostStream&, geometry::Displacement) override {}
            MirSurfaceSpec* handle() { return nullptr; }
        }; 
        return std::make_unique<NullSpec>();
    }
};

struct MockHostConnection : StubHostConnection
{
    MOCK_METHOD1(set_input_device_change_callback, void (std::function<void(graphics::nested::UniqueInputConfig)> const&));
    MOCK_METHOD1(set_input_event_callback, void (std::function<void(MirEvent const&, mir::geometry::Rectangle const&)> const&));
    MOCK_CONST_METHOD0(create_chain, std::unique_ptr<graphics::nested::HostChain>());
    MOCK_CONST_METHOD1(create_stream, std::unique_ptr<graphics::nested::HostStream>(graphics::BufferProperties const&));
    MOCK_METHOD5(create_surface, std::shared_ptr<graphics::nested::HostSurface>
        (std::shared_ptr<graphics::nested::HostStream> const&, geometry::Displacement,
         graphics::BufferProperties, char const*, uint32_t));

    void emit_input_event(MirEvent const& event, mir::geometry::Rectangle const& source_frame)
    {
        if (event_callback)
            event_callback(event, source_frame);
    }

    MockHostConnection()
    {
        using namespace testing;
        ON_CALL(*this, set_input_device_change_callback(_))
            .WillByDefault(SaveArg<0>(&device_change_callback));
        ON_CALL(*this, set_input_event_callback(_))
            .WillByDefault(SaveArg<0>(&event_callback));
    }

    std::function<void(graphics::nested::UniqueInputConfig)> device_change_callback;
    std::function<void(MirEvent const&, mir::geometry::Rectangle const&)> event_callback;
};

}
}
}

#endif /* MIR_TEST_DOUBLES_STUB_HOST_CONNECTION_H_ */<|MERGE_RESOLUTION|>--- conflicted
+++ resolved
@@ -122,10 +122,6 @@
         {
             void submit_buffer(graphics::nested::NativeBuffer&) override {}
             MirPresentationChain* handle() override { return nullptr; }
-<<<<<<< HEAD
-            void set(bool) {}
-=======
->>>>>>> e5a4fdb8
         };
         return std::make_unique<NullHostChain>();
     }
