/*
 * Copyright © 2013-2014 Canonical Ltd.
 *
 * This program is free software: you can redistribute it and/or modify it
 * under the terms of the GNU General Public License version 3,
 * as published by the Free Software Foundation.
 *
 * This program is distributed in the hope that it will be useful,
 * but WITHOUT ANY WARRANTY; without even the implied warranty of
 * MERCHANTABILITY or FITNESS FOR A PARTICULAR PURPOSE.  See the
 * GNU General Public License for more details.
 *
 * You should have received a copy of the GNU General Public License
 * along with this program.  If not, see <http://www.gnu.org/licenses/>.
 *
 * Authored by: Robert Carr <robert.carr@canonical.com>
 *              Andreas Pokorny <andreas.pokorny@canonical.com>
 */

#ifndef MIR_TEST_CLIENT_EVENT_MATCHERS_H_
#define MIR_TEST_CLIENT_EVENT_MATCHERS_H_

<<<<<<< HEAD
#define MIR_INCLUDE_DEPRECATED_EVENT_HEADER

=======
>>>>>>> ac3b0d7a
#include "mir_toolkit/event.h"

#include <xkbcommon/xkbcommon.h>
#include <xkbcommon/xkbcommon-keysyms.h>

#include <gmock/gmock.h>

namespace mir
{
namespace test
{
/*!
 * Pointer and reference adaptors for MirEvent inside gmock matchers.
 * \{
 */
inline MirEvent const* to_address(MirEvent const* event)
{
    return event;
}

inline MirEvent const* to_address(MirEvent const& event)
{
    return &event;
}

inline MirEvent const& to_ref(MirEvent const* event)
{
    return *event;
}

inline MirEvent const& to_ref(MirEvent const& event)
{
    return event;
}

inline MirKeyboardEvent const* maybe_key_event(MirEvent const* event)
{
    if (mir_event_get_type(event) != mir_event_type_input)
        return nullptr;
    auto input_event = mir_event_get_input_event(event);
    if (mir_input_event_get_type(input_event) != mir_input_event_type_key)
        return nullptr;
    return mir_input_event_get_keyboard_event(input_event);
}

inline MirTouchEvent const* maybe_touch_event(MirEvent const* event)
{
    if (mir_event_get_type(event) != mir_event_type_input)
        return nullptr;
    auto input_event = mir_event_get_input_event(event);
    if (mir_input_event_get_type(input_event) != mir_input_event_type_touch)
        return nullptr;
    return mir_input_event_get_touch_event(input_event);
}

inline MirPointerEvent const* maybe_pointer_event(MirEvent const* event)
{
    if (mir_event_get_type(event) != mir_event_type_input)
        return nullptr;
    auto input_event = mir_event_get_input_event(event);
    if (mir_input_event_get_type(input_event) != mir_input_event_type_pointer)
        return nullptr;
    return mir_input_event_get_pointer_event(input_event);
}
/**
 * \}
 */

MATCHER(KeyDownEvent, "")
{
    auto kev = maybe_key_event(to_address(arg));
    if (kev == nullptr)
        return false;
    
    if (mir_keyboard_event_action(kev) != mir_keyboard_action_down)
        return false;

    return true;
}

MATCHER(KeyRepeatEvent, "")
{
    auto kev = maybe_key_event(to_address(arg));
    if (kev == nullptr)
        return false;
    
    if (mir_keyboard_event_action(kev) != mir_keyboard_action_repeat)
        return false;

    return true;
}

MATCHER(KeyUpEvent, "")
{
    auto kev = maybe_key_event(to_address(arg));
    if (kev == nullptr)
        return false;
    
    if (mir_keyboard_event_action(kev) != mir_keyboard_action_up)
        return false;

    return true;
}

MATCHER_P(KeyWithModifiers, modifiers, "")
{
    auto kev = maybe_key_event(to_address(arg));
    if (kev == nullptr)
        return false;
    
    if(mir_keyboard_event_modifiers(kev) != modifiers)
        {
            printf("modifiers: %d vs expected %d \n", mir_keyboard_event_modifiers(kev), modifiers);
        return false;
        }
    
    return true;
}

MATCHER_P(KeyOfSymbol, keysym, "")
{
    auto kev = maybe_key_event(to_address(arg));
    if (kev == nullptr)
        return false;

    if(mir_keyboard_event_key_code(kev) != static_cast<xkb_keysym_t>(keysym))
        return false;

    return true;
}

MATCHER_P(MirKeyEventMatches, event, "")
{
    auto expected = maybe_key_event(to_address(event));
    auto actual = maybe_key_event(to_address(arg));
    
    if (expected == nullptr || actual == nullptr)
        return false;
    
    return  mir_keyboard_event_action(expected) == mir_keyboard_event_action(actual) &&
        mir_keyboard_event_key_code(expected) == mir_keyboard_event_key_code(actual) &&
        mir_keyboard_event_scan_code(expected) == mir_keyboard_event_scan_code(actual) &&
        mir_keyboard_event_modifiers(expected) == mir_keyboard_event_modifiers(actual);
}

MATCHER_P(MirTouchEventMatches, event, "")
{
    auto expected = maybe_touch_event(to_address(event));
    auto actual = maybe_touch_event(to_address(arg));
    
    if (expected == nullptr || actual == nullptr)
        return false;

    auto tc = mir_touch_event_point_count(actual);
    if (mir_touch_event_point_count(expected) != tc)
        return false;

    for (unsigned i = 0; i != tc; i++)
    {
        if (mir_touch_event_id(actual, i) !=  mir_touch_event_id(expected, i) ||
            mir_touch_event_action(actual, i) !=  mir_touch_event_action(expected, i) ||
            mir_touch_event_tooltype(actual, i) != mir_touch_event_tooltype(expected, i) ||
            mir_touch_event_axis_value(actual, i, mir_touch_axis_x) != 
                mir_touch_event_axis_value(expected, i, mir_touch_axis_x) ||
            mir_touch_event_axis_value(actual, i, mir_touch_axis_y) != 
                mir_touch_event_axis_value(expected, i, mir_touch_axis_y))
        {
            return false;
        }
    }
    return true;
}

MATCHER(PointerEnterEvent, "")
{
    auto pev = maybe_pointer_event(to_address(arg));
    if (pev == nullptr)
        return false;
    if (mir_pointer_event_action(pev) == mir_pointer_action_enter)
        return true;
    return false;
}

MATCHER(PointerLeaveEvent, "")
{
    auto pev = maybe_pointer_event(to_address(arg));
    if (pev == nullptr)
        return false;
    if (mir_pointer_event_action(pev) == mir_pointer_action_leave)
        return true;
    return false;
}

MATCHER_P2(ButtonDownEvent, x, y, "")
{
    auto pev = maybe_pointer_event(to_address(arg));
    if (pev == nullptr)
        return false;
    if (mir_pointer_event_action(pev) != mir_pointer_action_button_down)
        return false;
    if (mir_pointer_event_button_state(pev, mir_pointer_button_primary) == false)
        return false;
    if (mir_pointer_event_axis_value(pev, mir_pointer_axis_x) != x)
        return false;
    if (mir_pointer_event_axis_value(pev, mir_pointer_axis_y) != y)
        return false;
    return true;
}

MATCHER_P2(ButtonUpEvent, x, y, "")
{
    auto pev = maybe_pointer_event(to_address(arg));
    if (pev == nullptr)
        return false;
    if (mir_pointer_event_action(pev) != mir_pointer_action_button_up)
        return false;
    if (mir_pointer_event_button_state(pev, mir_pointer_button_primary) == true)
        return false;
    if (mir_pointer_event_axis_value(pev, mir_pointer_axis_x) != x)
        return false;
    if (mir_pointer_event_axis_value(pev, mir_pointer_axis_y) != y)
        return false;
    return true;
}

MATCHER_P2(TouchEvent, x, y, "")
{
    auto tev = maybe_touch_event(to_address(arg));
    if (tev == nullptr)
        return false;

    if (mir_touch_event_action(tev, 0) != mir_touch_action_down)
        return false;
    if (mir_touch_event_axis_value(tev, 0, mir_touch_axis_x) != x)
        return false;
    if (mir_touch_event_axis_value(tev, 0, mir_touch_axis_y) != y)
        return false;

    return true;
}

MATCHER_P2(PointerEventWithPosition, x, y, "")
{
    auto pev = maybe_pointer_event(to_address(arg));
    if (pev == nullptr)
        return false;
    if (mir_pointer_event_action(pev) != mir_pointer_action_motion)
        return false;
    if (mir_pointer_event_axis_value(pev, mir_pointer_axis_x) != x)
        return false;
    if (mir_pointer_event_axis_value(pev, mir_pointer_axis_y) != y)
        return false;
    return true;
}

MATCHER_P4(TouchEventInDirection, x0, y0, x1, y1, "")
{
    auto tev = maybe_touch_event(to_address(arg));
    if (tev == nullptr)
        return false;

    if (mir_touch_event_action(tev, 0) != mir_touch_action_change)
        return false;

    auto x2 = mir_touch_event_axis_value(tev, 0, mir_touch_axis_x);
    auto y2 = mir_touch_event_axis_value(tev, 0, mir_touch_axis_y);

    float dx1 = x1 - x0;
    float dy1 = y1 - y0;

    float dx2 = x2 - x0;
    float dy2 = y2 - y0;

    float dot_product = dx1 * dx2 + dy1 * dy2;

    // Return true if both vectors are roughly the same direction (within
    // 90 degrees).
    return dot_product > 0.0f;
}

MATCHER(TouchMovementEvent, "")
{
    auto tev = maybe_touch_event(to_address(arg));
    if (tev == nullptr)
        return false;

    if (mir_touch_event_action(tev, 0) != mir_touch_action_change)
        return false;

    return true;
}

MATCHER(PointerMovementEvent, "")
{
    auto pev = maybe_pointer_event(to_address(arg));
    if (pev == nullptr)
        return false;

    if (mir_pointer_event_action(pev) != mir_pointer_action_motion)
        return false;

    return true;
}

MATCHER_P2(SurfaceEvent, attrib, value, "")
{
    auto as_address = to_address(arg);
    if (mir_event_get_type(as_address) != mir_event_type_surface)
        return false;
    auto surface_ev = mir_event_get_surface_event(as_address);
    if (mir_surface_event_get_attribute(surface_ev) != attrib)
        return false;
    if (mir_surface_event_get_attribute_value(surface_ev) != value)
        return false;
    return true;
}

MATCHER_P(KeymapEventWithRules, expected_rules, "")
{
    auto as_address = to_address(arg);
    if (mir_event_get_type(as_address) != mir_event_type_keymap)
        return false;
    auto kmev = mir_event_get_keymap_event(as_address);
    xkb_rule_names received_rules;
    mir_keymap_event_get_rules(kmev, &received_rules);

    if (strcmp(received_rules.rules, expected_rules.rules) != 0)
        return false;
    if (strcmp(received_rules.layout, expected_rules.layout) != 0)
        return false;
    if (strcmp(received_rules.model, expected_rules.model) != 0)
        return false;
    if (strcmp(received_rules.variant, expected_rules.variant) != 0)
        return false;
    if (strcmp(received_rules.options, expected_rules.options) != 0)
        return false;
    return true;
}

<<<<<<< HEAD
MATCHER_P(InputDeviceIdMatches, device_id, "")
{
    if (mir_event_get_type(to_address(arg)) != mir_event_type_input)
        return false;
    auto input_event = mir_event_get_input_event(to_address(arg));
    return mir_input_event_get_device_id(input_event) == device_id;
=======
MATCHER_P(OrientationEvent, direction, "")
{
    auto as_address = to_address(arg);
    if (mir_event_get_type(as_address) != mir_event_type_orientation)
        return false;
    auto oev = mir_event_get_orientation_event(as_address);
    if (mir_orientation_event_get_direction(oev) != direction)
        return false;
    return true;
>>>>>>> ac3b0d7a
}

}
}

#endif<|MERGE_RESOLUTION|>--- conflicted
+++ resolved
@@ -20,11 +20,6 @@
 #ifndef MIR_TEST_CLIENT_EVENT_MATCHERS_H_
 #define MIR_TEST_CLIENT_EVENT_MATCHERS_H_
 
-<<<<<<< HEAD
-#define MIR_INCLUDE_DEPRECATED_EVENT_HEADER
-
-=======
->>>>>>> ac3b0d7a
 #include "mir_toolkit/event.h"
 
 #include <xkbcommon/xkbcommon.h>
@@ -364,24 +359,23 @@
     return true;
 }
 
-<<<<<<< HEAD
+MATCHER_P(OrientationEvent, direction, "")
+{
+    auto as_address = to_address(arg);
+    if (mir_event_get_type(as_address) != mir_event_type_orientation)
+        return false;
+    auto oev = mir_event_get_orientation_event(as_address);
+    if (mir_orientation_event_get_direction(oev) != direction)
+        return false;
+    return true;
+}
+
 MATCHER_P(InputDeviceIdMatches, device_id, "")
 {
     if (mir_event_get_type(to_address(arg)) != mir_event_type_input)
         return false;
     auto input_event = mir_event_get_input_event(to_address(arg));
     return mir_input_event_get_device_id(input_event) == device_id;
-=======
-MATCHER_P(OrientationEvent, direction, "")
-{
-    auto as_address = to_address(arg);
-    if (mir_event_get_type(as_address) != mir_event_type_orientation)
-        return false;
-    auto oev = mir_event_get_orientation_event(as_address);
-    if (mir_orientation_event_get_direction(oev) != direction)
-        return false;
-    return true;
->>>>>>> ac3b0d7a
 }
 
 }
