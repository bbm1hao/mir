/*
 * Copyright © 2014-2015 Canonical Ltd.
 *
 * This program is free software: you can redistribute it and/or modify it
 * under the terms of the GNU General Public License version 3,
 * as published by the Free Software Foundation.
 *
 * This program is distributed in the hope that it will be useful,
 * but WITHOUT ANY WARRANTY; without even the implied warranty of
 * MERCHANTABILITY or FITNESS FOR A PARTICULAR PURPOSE. See the
 * GNU General Public License for more details.
 *
 * You should have received a copy of the GNU General Public License
 * along with this program. If not, see <http://www.gnu.org/licenses/>.
 *
 * Authored by: Christopher James Halse Rogers <christopher.halse.rogers@canonical.com>
 *              Alberto Aguirre <alberto.aguirre@canonical.com>
 */

#ifndef MIR_TEST_DOUBLES_MOCK_TIMER_H_
#define MIR_TEST_DOUBLES_MOCK_TIMER_H_

#include "mir/time/alarm_factory.h"
#include "mir_test/fake_clock.h"
#include <memory>

namespace mir
{
namespace test
{
namespace doubles
{

class FakeTimer : public mir::time::AlarmFactory
{
public:
    FakeTimer(std::shared_ptr<FakeClock> const& clock);
<<<<<<< HEAD

    std::unique_ptr<time::Alarm> notify_in(std::chrono::milliseconds delay,
                                           std::function<void()> const& callback) override;
    std::unique_ptr<time::Alarm> notify_at(time::Timestamp time_point,
                                           std::function<void()> const& callback) override;
    std::unique_ptr<time::Alarm> create_alarm(std::function<void()> const& callback) override;
    std::unique_ptr<time::Alarm> create_alarm(std::function<void()> const& callback,
        std::function<void()> const& lock, std::function<void()> const& unlock) override;
=======
    std::unique_ptr<time::Alarm> create_alarm(std::function<void()> const& callback) override;
    std::unique_ptr<time::Alarm> create_alarm(std::shared_ptr<LockableCallback> const& callback) override;
>>>>>>> c07e9b5d
private:
    std::shared_ptr<FakeClock> const clock;
};

}
}
}

#endif // MIR_TEST_DOUBLES_MOCK_TIMER_H_<|MERGE_RESOLUTION|>--- conflicted
+++ resolved
@@ -35,19 +35,8 @@
 {
 public:
     FakeTimer(std::shared_ptr<FakeClock> const& clock);
-<<<<<<< HEAD
-
-    std::unique_ptr<time::Alarm> notify_in(std::chrono::milliseconds delay,
-                                           std::function<void()> const& callback) override;
-    std::unique_ptr<time::Alarm> notify_at(time::Timestamp time_point,
-                                           std::function<void()> const& callback) override;
-    std::unique_ptr<time::Alarm> create_alarm(std::function<void()> const& callback) override;
-    std::unique_ptr<time::Alarm> create_alarm(std::function<void()> const& callback,
-        std::function<void()> const& lock, std::function<void()> const& unlock) override;
-=======
     std::unique_ptr<time::Alarm> create_alarm(std::function<void()> const& callback) override;
     std::unique_ptr<time::Alarm> create_alarm(std::shared_ptr<LockableCallback> const& callback) override;
->>>>>>> c07e9b5d
 private:
     std::shared_ptr<FakeClock> const clock;
 };
