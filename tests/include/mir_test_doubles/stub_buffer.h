/*
 * Copyright © 2012 Canonical Ltd.
 *
 * This program is free software: you can redistribute it and/or modify it
 * under the terms of the GNU General Public License version 3,
 * as published by the Free Software Foundation.
 *
 * This program is distributed in the hope that it will be useful,
 * but WITHOUT ANY WARRANTY; without even the implied warranty of
 * MERCHANTABILITY or FITNESS FOR A PARTICULAR PURPOSE.  See the
 * GNU General Public License for more details.
 *
 * You should have received a copy of the GNU General Public License
 * along with this program.  If not, see <http://www.gnu.org/licenses/>.
 *
 * Authored by: Kevin DuBois <kevin.dubois@canonical.com>
 */

#ifndef MIR_TEST_DOUBLES_STUB_BUFFER_H_
#define MIR_TEST_DOUBLES_STUB_BUFFER_H_

#ifdef ANDROID
#include "mock_android_native_buffer.h"
#else
#include "stub_gbm_native_buffer.h"
#endif

#include "mir/graphics/buffer_basic.h"
#include "mir/graphics/buffer_properties.h"
#include "mir/geometry/size.h"
#include "mir/graphics/buffer_id.h"

namespace mir
{
namespace test
{
namespace doubles
{

class StubBuffer : public graphics::BufferBasic
{
public:
    StubBuffer()
        : StubBuffer{
              create_native_buffer(),
              graphics::BufferProperties{
                  geometry::Size{},
                  mir_pixel_format_abgr_8888,
                  graphics::BufferUsage::hardware},
              geometry::Stride{}}

    {
    }

    StubBuffer(std::shared_ptr<graphics::NativeBuffer> const& native_buffer, geometry::Size const& size)
        : StubBuffer{
              native_buffer,
              graphics::BufferProperties{
                  size,
                  mir_pixel_format_abgr_8888,
                  graphics::BufferUsage::hardware},
             geometry::Stride{}}

    {
    }

    StubBuffer(std::shared_ptr<graphics::NativeBuffer> const& native_buffer)
        : StubBuffer{native_buffer, {}}
    {
    }

    StubBuffer(graphics::BufferProperties const& properties)
        : StubBuffer{create_native_buffer(), properties, geometry::Stride{}}
    {
    }

    StubBuffer(graphics::BufferID id)
        : native_buffer(create_native_buffer()),
          buf_size{},
          buf_pixel_format{mir_pixel_format_abgr_8888},
          buf_stride{},
          buf_id{id}
    {
    }

    StubBuffer(std::shared_ptr<graphics::NativeBuffer> const& native_buffer,
               graphics::BufferProperties const& properties,
               geometry::Stride stride)
        : native_buffer(native_buffer),
          buf_size{properties.size},
          buf_pixel_format{properties.format},
          buf_stride{stride},
          buf_id{graphics::BufferBasic::id()}
    {
    }

<<<<<<< HEAD
    geometry::Size size() const { return buf_size; }
=======
    virtual graphics::BufferID id() const { return buf_id; }

    virtual geometry::Size size() const { return buf_size; }
>>>>>>> bf075e2c

    geometry::Stride stride() const { return buf_stride; }

    MirPixelFormat pixel_format() const { return buf_pixel_format; }

    std::shared_ptr<graphics::NativeBuffer> native_buffer_handle() const { return native_buffer; }
    void gl_bind_to_texture() override {}

    bool can_bypass() const override { return true; }
    
    std::shared_ptr<graphics::NativeBuffer> const native_buffer;
    geometry::Size const buf_size;
    MirPixelFormat const buf_pixel_format;
    geometry::Stride const buf_stride;
    graphics::BufferID const buf_id;

    std::shared_ptr<graphics::NativeBuffer> create_native_buffer()
    {
#ifndef ANDROID
        return std::make_shared<StubGBMNativeBuffer>(geometry::Size{0,0});
#else
        return std::make_shared<StubAndroidNativeBuffer>();
#endif
    }
};
}
}
}
#endif /* MIR_TEST_DOUBLES_STUB_BUFFER_H_ */<|MERGE_RESOLUTION|>--- conflicted
+++ resolved
@@ -94,23 +94,19 @@
     {
     }
 
-<<<<<<< HEAD
-    geometry::Size size() const { return buf_size; }
-=======
     virtual graphics::BufferID id() const { return buf_id; }
 
     virtual geometry::Size size() const { return buf_size; }
->>>>>>> bf075e2c
 
-    geometry::Stride stride() const { return buf_stride; }
+    virtual geometry::Stride stride() const { return buf_stride; }
 
-    MirPixelFormat pixel_format() const { return buf_pixel_format; }
+    virtual MirPixelFormat pixel_format() const { return buf_pixel_format; }
 
-    std::shared_ptr<graphics::NativeBuffer> native_buffer_handle() const { return native_buffer; }
-    void gl_bind_to_texture() override {}
+    virtual std::shared_ptr<graphics::NativeBuffer> native_buffer_handle() const { return native_buffer; }
+    virtual void gl_bind_to_texture() override {}
 
-    bool can_bypass() const override { return true; }
-    
+    virtual bool can_bypass() const override { return true; }
+
     std::shared_ptr<graphics::NativeBuffer> const native_buffer;
     geometry::Size const buf_size;
     MirPixelFormat const buf_pixel_format;
