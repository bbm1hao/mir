--- conflicted
+++ resolved
@@ -230,12 +230,9 @@
 };
 void const* StubCursorImage::image_data = reinterpret_cast<void*>(&StubCursorImage::image_data);
 
-<<<<<<< HEAD
-=======
 // Those new cap flags are currently only available in drm/drm.h but not in
 // libdrm/drm.h nor in xf86drm.h. Additionally drm/drm.h is current c++ unfriendly
 // So until those headers get cleaned up we duplicate those definitions.
->>>>>>> ae807a66
 #ifndef DRM_CAP_CURSOR_WIDTH
 #define DRM_CAP_CURSOR_WIDTH            0x8
 #define DRM_CAP_CURSOR_HEIGHT           0x9
