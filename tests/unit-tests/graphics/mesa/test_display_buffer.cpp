--- conflicted
+++ resolved
@@ -87,11 +87,7 @@
         return make_shared<graphics::mesa::Platform>(
                       null_display_report(),
                       make_shared<NullVirtualTerminal>(),
-<<<<<<< HEAD
-                      graphics::mesa::BypassOption::bypass_enabled);
-=======
                       graphics::mesa::BypassOption::allowed);
->>>>>>> 96ff3f8c
     }
 
 protected:
