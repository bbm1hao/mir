--- conflicted
+++ resolved
@@ -45,15 +45,9 @@
         mock_buffer1 = std::make_shared<NiceMock<mtd::MockBuffer>>();
         mock_buffer2 = std::make_shared<NiceMock<mtd::MockBuffer>>();
         mock_buffer3 = std::make_shared<NiceMock<mtd::MockBuffer>>();
-<<<<<<< HEAD
-        mock_display_device = std::make_shared<NiceMock<mtd::MockDisplayDevice>>();
+        mock_fb_bundle = std::make_shared<NiceMock<mtd::MockFBBundle>>();
         mock_cache = std::make_shared<NiceMock<mtd::MockInterpreterResourceCache>>();
-        ON_CALL(*mock_display_device, display_format())
-=======
-        mock_fb_bundle = std::make_shared<NiceMock<mtd::MockFBBundle>>();
-        mock_cache = std::make_shared<mtd::MockInterpreterResourceCache>();
         ON_CALL(*mock_fb_bundle, fb_format())
->>>>>>> c60f650f
             .WillByDefault(Return(geom::PixelFormat::abgr_8888));
     }
 
