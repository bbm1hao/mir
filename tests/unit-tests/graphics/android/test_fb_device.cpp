/*
 * Copyright © 2013 Canonical Ltd.
 *
 * This program is free software: you can redistribute it and/or modify
 * it under the terms of the GNU General Public License version 3 as
 * published by the Free Software Foundation.
 *
 * This program is distributed in the hope that it will be useful,
 * but WITHOUT ANY WARRANTY; without even the implied warranty of
 * MERCHANTABILITY or FITNESS FOR A PARTICULAR PURPOSE.  See the
 * GNU General Public License for more details.
 *
 * You should have received a copy of the GNU General Public License
 * along with this program.  If not, see <http://www.gnu.org/licenses/>.
 *
 * Authored by: Kevin DuBois <kevin.dubois@canonical.com>
 */

#include "mir_test_doubles/mock_fb_hal_device.h"
#include "mir_test_doubles/mock_buffer.h"
#include "src/platform/graphics/android/fb_device.h"
#include "mir_test_doubles/mock_framebuffer_bundle.h"
#include "mir_test_doubles/mock_android_hw.h"
#include "mir_test_doubles/mock_egl.h"
#include "mir_test_doubles/stub_buffer.h"
#include "mir_test_doubles/stub_renderable.h"
#include "mir_test_doubles/mock_android_native_buffer.h"
#include "mir_test_doubles/mock_render_function.h"
#include "mir_test_doubles/mock_swapping_gl_context.h"

#include <gtest/gtest.h>
#include <stdexcept>

namespace mg=mir::graphics;
namespace mtd=mir::test::doubles;
namespace mga=mir::graphics::android;
namespace geom=mir::geometry;
namespace mt=mir::test;

struct FBDevice : public ::testing::Test
{
    virtual void SetUp()
    {
        using namespace testing;

        width = 413;
        height = 516;
        fbnum = 4;
        format = HAL_PIXEL_FORMAT_RGBA_8888;

        fb_hal_mock = std::make_shared<NiceMock<mtd::MockFBHalDevice>>(width, height, format, fbnum);
        mock_buffer = std::make_shared<NiceMock<mtd::MockBuffer>>();
        native_buffer = std::make_shared<mtd::StubAndroidNativeBuffer>();
        ON_CALL(*mock_buffer, native_buffer_handle())
            .WillByDefault(Return(native_buffer));
    }

    unsigned int width, height, format, fbnum;
    std::shared_ptr<mtd::MockFBHalDevice> fb_hal_mock;
    std::shared_ptr<mtd::MockBuffer> mock_buffer;
    std::shared_ptr<mir::graphics::NativeBuffer> native_buffer;
    mtd::HardwareAccessMock hw_access_mock;
    mtd::MockSwappingGLContext mock_context;
};

<<<<<<< HEAD
TEST_F(FBDevice, render_overlays_via_gl)
=======
TEST_F(FBDevice, gpu_render_swaps_buffers)
>>>>>>> 902b257d
{
    auto renderable1 = std::make_shared<mtd::StubRenderable>();
    auto renderable2 = std::make_shared<mtd::StubRenderable>();
    std::list<std::shared_ptr<mg::Renderable>> renderlist
    {
        renderable1,
        renderable2
    };

    mtd::MockRenderFunction mock_call_counter;
    testing::Sequence seq;
    EXPECT_CALL(mock_call_counter, called(testing::Ref(*renderable1)))
        .InSequence(seq);
    EXPECT_CALL(mock_call_counter, called(testing::Ref(*renderable2)))
        .InSequence(seq);
    EXPECT_CALL(mock_context, swap_buffers())
        .InSequence(seq);

    mga::FBDevice fbdev(fb_hal_mock);
    fbdev.render_gl_and_overlays(mock_context, renderlist, [&](mg::Renderable const& renderable)
    {
        mock_call_counter.called(renderable);
    });
}

TEST_F(FBDevice, commits_frame_via_post)
{
    using namespace testing;
    EXPECT_CALL(*fb_hal_mock, post_interface(fb_hal_mock.get(), native_buffer->handle()))
        .Times(2)
        .WillOnce(Return(-1))
        .WillOnce(Return(0));

    mga::FBDevice fbdev(fb_hal_mock);

    EXPECT_THROW({
        fbdev.post(*mock_buffer);
    }, std::runtime_error);

    fbdev.post(*mock_buffer);
}

TEST_F(FBDevice, sets_swapinterval_1_on_start)
{
    EXPECT_CALL(*fb_hal_mock, setSwapInterval_interface(fb_hal_mock.get(), 1))
        .Times(1);
    mga::FBDevice fbdev(fb_hal_mock);
}

//not all fb devices provide a swap interval hook. make sure we don't explode if thats the case
TEST_F(FBDevice, does_not_segfault_if_null_swapinterval_hook)
{
    fb_hal_mock->setSwapInterval = nullptr;
    mga::FBDevice fbdev(fb_hal_mock);
}

TEST_F(FBDevice, does_not_accept_orientation_changes)
{
    mga::FBDevice fbdev(fb_hal_mock);
    EXPECT_FALSE(fbdev.apply_orientation(mir_orientation_left));
}

TEST_F(FBDevice, can_screen_on_off)
{
    fb_hal_mock->setSwapInterval = nullptr;
    using namespace testing;
    //constructor turns on
    Sequence seq;
    EXPECT_CALL(*fb_hal_mock, enableScreen_interface(_,1))
        .InSequence(seq);
    EXPECT_CALL(*fb_hal_mock, enableScreen_interface(_,0))
        .InSequence(seq);
    EXPECT_CALL(*fb_hal_mock, enableScreen_interface(_,0))
        .InSequence(seq);
    EXPECT_CALL(*fb_hal_mock, enableScreen_interface(_,0))
        .InSequence(seq);
    EXPECT_CALL(*fb_hal_mock, enableScreen_interface(_,1))
        .InSequence(seq);
 
    mga::FBDevice fbdev(fb_hal_mock);
    fbdev.mode(mir_power_mode_standby);
    fbdev.mode(mir_power_mode_suspend);
    fbdev.mode(mir_power_mode_off);
    fbdev.mode(mir_power_mode_on);
}<|MERGE_RESOLUTION|>--- conflicted
+++ resolved
@@ -63,11 +63,7 @@
     mtd::MockSwappingGLContext mock_context;
 };
 
-<<<<<<< HEAD
 TEST_F(FBDevice, render_overlays_via_gl)
-=======
-TEST_F(FBDevice, gpu_render_swaps_buffers)
->>>>>>> 902b257d
 {
     auto renderable1 = std::make_shared<mtd::StubRenderable>();
     auto renderable2 = std::make_shared<mtd::StubRenderable>();
