--- conflicted
+++ resolved
@@ -119,7 +119,6 @@
     geom::Size size() const override { return {}; }
     MirPixelFormat format() const override { return mir_pixel_format_invalid; }
     void on_ownership_notification(std::function<void()> const& f) override { fn = f; }
-<<<<<<< HEAD
     std::tuple<EGLenum, EGLClientBuffer, EGLint*> egl_image_creation_hints() const override
     {
         return std::tuple<EGLenum, EGLClientBuffer, EGLint*>{};
@@ -128,8 +127,6 @@
     mir::Fd fence() const override { return mir::Fd{mir::Fd::invalid}; }
     void set_fence(mir::Fd) override {}
 
-=======
->>>>>>> 780eca3b
     void trigger()
     {
         if (fn) fn();
@@ -209,11 +206,7 @@
     EXPECT_CALL(mock_host_surface, apply_spec(_));
 
     auto display_buffer = create_display_buffer(mt::fake_shared(mock_host_connection));
-<<<<<<< HEAD
-    EXPECT_TRUE(display_buffer->post_renderables_if_optimizable(list));
-=======
-    EXPECT_TRUE(display_buffer->overlay(list));
->>>>>>> 780eca3b
+    EXPECT_TRUE(display_buffer->overlay(list));
 }
 
 TEST_F(NestedDisplayBuffer, holds_buffer_until_host_says_its_done_using_it)
@@ -225,11 +218,7 @@
     auto display_buffer = create_display_buffer(host_connection);
 
     auto use_count = nested_buffer.use_count(); 
-<<<<<<< HEAD
-    EXPECT_TRUE(display_buffer->post_renderables_if_optimizable(list));
-=======
-    EXPECT_TRUE(display_buffer->overlay(list));
->>>>>>> 780eca3b
+    EXPECT_TRUE(display_buffer->overlay(list));
     EXPECT_THAT(nested_buffer.use_count(), Eq(use_count + 1));
     nested_buffer->trigger();
     EXPECT_THAT(nested_buffer.use_count(), Eq(use_count));
@@ -248,11 +237,7 @@
         .Times(2);
 
     auto display_buffer = create_display_buffer(mt::fake_shared(host_connection));
-<<<<<<< HEAD
-    EXPECT_TRUE(display_buffer->post_renderables_if_optimizable(list));
-=======
-    EXPECT_TRUE(display_buffer->overlay(list));
->>>>>>> 780eca3b
+    EXPECT_TRUE(display_buffer->overlay(list));
     display_buffer->swap_buffers();
 }
 
@@ -269,13 +254,8 @@
 
     EXPECT_CALL(mock_host_surface, apply_spec(_))
         .Times(2);
-<<<<<<< HEAD
-    EXPECT_TRUE(display_buffer->post_renderables_if_optimizable(list));
-    EXPECT_TRUE(display_buffer->post_renderables_if_optimizable(list));
-=======
-    EXPECT_TRUE(display_buffer->overlay(list));
-    EXPECT_TRUE(display_buffer->overlay(list));
->>>>>>> 780eca3b
+    EXPECT_TRUE(display_buffer->overlay(list));
+    EXPECT_TRUE(display_buffer->overlay(list));
     display_buffer->swap_buffers();
     display_buffer->swap_buffers();
 }
@@ -288,11 +268,7 @@
         { std::make_shared<mtd::StubRenderable>(mt::fake_shared(foreign_buffer), rectangle) };
 
     auto display_buffer = create_display_buffer(host_connection);
-<<<<<<< HEAD
-    EXPECT_FALSE(display_buffer->post_renderables_if_optimizable(list));
-=======
-    EXPECT_FALSE(display_buffer->overlay(list));
->>>>>>> 780eca3b
+    EXPECT_FALSE(display_buffer->overlay(list));
 }
 
 TEST_F(NestedDisplayBuffer, rejects_list_containing_rotated_buffers)
@@ -302,11 +278,7 @@
         { std::make_shared<mtd::StubTransformedRenderable>(mt::fake_shared(nested_buffer), rectangle) };
 
     auto display_buffer = create_display_buffer(host_connection);
-<<<<<<< HEAD
-    EXPECT_FALSE(display_buffer->post_renderables_if_optimizable(list));
-=======
-    EXPECT_FALSE(display_buffer->overlay(list));
->>>>>>> 780eca3b
+    EXPECT_FALSE(display_buffer->overlay(list));
 }
 
 TEST_F(NestedDisplayBuffer, accepts_list_with_unshown_unknown_buffers)
@@ -318,22 +290,14 @@
           std::make_shared<mtd::StubRenderable>(mt::fake_shared(nested_buffer), rectangle) };
 
     auto display_buffer = create_display_buffer(host_connection);
-<<<<<<< HEAD
-    EXPECT_TRUE(display_buffer->post_renderables_if_optimizable(list));
-=======
-    EXPECT_TRUE(display_buffer->overlay(list));
->>>>>>> 780eca3b
+    EXPECT_TRUE(display_buffer->overlay(list));
 }
 
 TEST_F(NestedDisplayBuffer, rejects_empty_list)
 {
     mg::RenderableList list;
     auto display_buffer = create_display_buffer(host_connection);
-<<<<<<< HEAD
-    EXPECT_FALSE(display_buffer->post_renderables_if_optimizable(list));
-=======
-    EXPECT_FALSE(display_buffer->overlay(list));
->>>>>>> 780eca3b
+    EXPECT_FALSE(display_buffer->overlay(list));
 }
 
 TEST_F(NestedDisplayBuffer, rejects_list_containing_buffers_with_different_size_from_output)
@@ -347,11 +311,7 @@
     };
 
     auto display_buffer = create_display_buffer(host_connection);
-<<<<<<< HEAD
-    EXPECT_FALSE(display_buffer->post_renderables_if_optimizable(list));
-=======
-    EXPECT_FALSE(display_buffer->overlay(list));
->>>>>>> 780eca3b
+    EXPECT_FALSE(display_buffer->overlay(list));
 }
 
 /* Once we have synchronous MirSurface scene updates, we can probably
@@ -366,11 +326,7 @@
         std::make_shared<mtd::StubRenderable>(mt::fake_shared(nested_buffer), small_rect) };
 
     auto display_buffer = create_display_buffer(host_connection);
-<<<<<<< HEAD
-    EXPECT_FALSE(display_buffer->post_renderables_if_optimizable(list));
-=======
-    EXPECT_FALSE(display_buffer->overlay(list));
->>>>>>> 780eca3b
+    EXPECT_FALSE(display_buffer->overlay(list));
 }
 
 TEST_F(NestedDisplayBuffer, accepts_list_containing_multiple_renderables_with_fullscreen_on_top)
@@ -382,9 +338,5 @@
         std::make_shared<mtd::StubRenderable>(mt::fake_shared(nested_buffer), rectangle) };
 
     auto display_buffer = create_display_buffer(host_connection);
-<<<<<<< HEAD
-    EXPECT_TRUE(display_buffer->post_renderables_if_optimizable(list));
-=======
-    EXPECT_TRUE(display_buffer->overlay(list));
->>>>>>> 780eca3b
+    EXPECT_TRUE(display_buffer->overlay(list));
 }