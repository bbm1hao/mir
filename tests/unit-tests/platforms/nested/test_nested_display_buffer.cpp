--- conflicted
+++ resolved
@@ -122,10 +122,6 @@
     geom::Size size() const override { return {}; }
     MirPixelFormat format() const override { return mir_pixel_format_invalid; }
     void on_ownership_notification(std::function<void()> const& f) override { fn = f; }
-<<<<<<< HEAD
-    MirNativeBuffer* get_native_handle() override { return nullptr; }
-=======
->>>>>>> a215e156
     MirBufferPackage* package() const override { return nullptr; }
     mir::Fd fence() const override { return mir::Fd{mir::Fd::invalid}; }
     void set_fence(mir::Fd) override {}
@@ -157,7 +153,6 @@
         output.modes = { { rectangle.size, 55.0f } };
     }
 
-<<<<<<< HEAD
     auto create_display_buffer(
         std::shared_ptr<mgn::HostConnection> const& connection, mgn::PassthroughOption option)
     {
@@ -169,13 +164,6 @@
         return create_display_buffer(connection, mgn::PassthroughOption::enabled);
     }
 
-=======
-    auto create_display_buffer(std::shared_ptr<mgn::HostConnection> const& connection)
-    {
-        return std::make_shared<mgnd::DisplayBuffer>(egl_display, output, connection);
-    }
-
->>>>>>> a215e156
     mir::geometry::Rectangle const rectangle { {0,0}, {1024, 768} };
     NiceMock<mtd::MockEGL> mock_egl;
     mgnd::EGLDisplayHandle egl_display{nullptr, std::make_shared<mtd::StubGLConfig>()};
@@ -204,7 +192,6 @@
     t.join();
 }
 
-<<<<<<< HEAD
 TEST_F(NestedDisplayBuffer, respects_passthrough_option)
 {
     StubNestedBuffer nested_buffer; 
@@ -218,8 +205,6 @@
     EXPECT_FALSE(disabled_display_buffer->overlay(optimizable_list));
 }
 
-=======
->>>>>>> a215e156
 TEST_F(NestedDisplayBuffer, creates_stream_and_chain_for_passthrough)
 {
     NiceMock<MockHostSurface> mock_host_surface;
