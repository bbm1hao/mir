/*
 * Copyright © 2016 Canonical Ltd.
 *
 * This program is free software: you can redistribute it and/or modify
 * it under the terms of the GNU General Public License version 3 as
 * published by the Free Software Foundation.
 *
 * This program is distributed in the hope that it will be useful,
 * but WITHOUT ANY WARRANTY; without even the implied warranty of
 * MERCHANTABILITY or FITNESS FOR A PARTICULAR PURPOSE.  See the
 * GNU General Public License for more details.
 *
 * You should have received a copy of the GNU General Public License
 * along with this program.  If not, see <http://www.gnu.org/licenses/>.
 *
 * Authored by: Kevin DuBois <kevin.dubois@canonical.com>
 */

#include "src/server/graphics/nested/native_buffer.h"
#include "src/server/graphics/nested/buffer.h"
#include "src/client/buffer.h"
#include "mir/graphics/buffer_properties.h"
#include "mir/test/doubles/stub_host_connection.h"
#include "mir/test/doubles/mock_client_buffer.h"
#include "mir/test/doubles/mock_gl.h"
#include "mir/test/doubles/mock_egl.h"
#include "mir/test/fake_shared.h"
#include "mir/renderer/gl/texture_source.h"
#include "mir/renderer/sw/pixel_source.h"
#include "mir_toolkit/client_types_nbs.h"

#include <gtest/gtest.h>
#include <gmock/gmock.h>
#include "mir/test/gmock_fixes.h"

namespace mt = mir::test;
namespace mtd = mir::test::doubles;
namespace mg = mir::graphics;
namespace mgn = mir::graphics::nested;
namespace geom = mir::geometry;
namespace mrs = mir::renderer::software;
namespace mrg = mir::renderer::gl;

using namespace testing;
namespace
{

struct MockNativeBuffer : mgn::NativeBuffer
{
    MOCK_CONST_METHOD0(client_handle, MirBuffer*());
    MOCK_METHOD0(get_native_handle, MirNativeBuffer*());
    MOCK_METHOD0(get_graphics_region, MirGraphicsRegion());
    MOCK_CONST_METHOD0(size, geom::Size());
    MOCK_CONST_METHOD0(format, MirPixelFormat());
    MOCK_METHOD2(sync, void(MirBufferAccess, std::chrono::nanoseconds));
<<<<<<< HEAD
    MOCK_METHOD1(on_ownership_notification, void(std::function<void()> const&));
=======
    MOCK_CONST_METHOD0(package, MirBufferPackage*());
    MOCK_CONST_METHOD0(fence, mir::Fd());
    MOCK_METHOD1(set_fence, void(mir::Fd));
    MOCK_CONST_METHOD0(egl_image_creation_hints, std::tuple<EGLenum, EGLClientBuffer, EGLint*>());
>>>>>>> 6f36b0fd
};

struct MockHostConnection : mtd::StubHostConnection
{
    MOCK_METHOD1(create_buffer, std::shared_ptr<mgn::NativeBuffer>(mg::BufferProperties const&));
};

struct NestedBuffer : Test
{
    NestedBuffer()
    {
        ON_CALL(mock_connection, create_buffer(_))
            .WillByDefault(Return(client_buffer));
        ON_CALL(*client_buffer, size())
            .WillByDefault(Return(sw_properties.size));
        ON_CALL(*client_buffer, format())
            .WillByDefault(Return(sw_properties.format));
        ON_CALL(*client_buffer, get_graphics_region())
            .WillByDefault(Return(region));
    }
    NiceMock<MockHostConnection> mock_connection;
    mg::BufferProperties sw_properties{{1, 1}, mir_pixel_format_abgr_8888, mg::BufferUsage::software};
    mg::BufferProperties hw_properties{{1, 1}, mir_pixel_format_abgr_8888, mg::BufferUsage::hardware};

    std::shared_ptr<MockNativeBuffer> client_buffer = std::make_shared<NiceMock<MockNativeBuffer>>();

    unsigned int data = 0x11111111;
    int stride_with_padding = sw_properties.size.width.as_int() * MIR_BYTES_PER_PIXEL(sw_properties.format) + 4;
    MirGraphicsRegion region {
        sw_properties.size.width.as_int(), sw_properties.size.height.as_int(),
        stride_with_padding, sw_properties.format, reinterpret_cast<char*>(&data)
    };

    NiceMock<mtd::MockGL> mock_gl;
    NiceMock<mtd::MockEGL> mock_egl;
};
}

TEST_F(NestedBuffer, creates_buffer_when_constructed)
{
    EXPECT_CALL(mock_connection, create_buffer(sw_properties))
        .WillOnce(Return(client_buffer));
    mgn::Buffer buffer(mt::fake_shared(mock_connection), sw_properties);
}

TEST_F(NestedBuffer, generates_valid_id)
{
    mgn::Buffer buffer(mt::fake_shared(mock_connection), sw_properties);
    EXPECT_THAT(buffer.id().as_value(), Gt(0));
}

TEST_F(NestedBuffer, has_correct_properties)
{
    mgn::Buffer buffer(mt::fake_shared(mock_connection), sw_properties);
    EXPECT_THAT(buffer.size(), Eq(sw_properties.size));
    EXPECT_THAT(buffer.pixel_format(), Eq(sw_properties.format));
}

TEST_F(NestedBuffer, sw_support_if_requested)
{

    {
        mgn::Buffer buffer(mt::fake_shared(mock_connection), sw_properties);
        EXPECT_THAT(dynamic_cast<mrs::PixelSource*>(buffer.native_buffer_base()), Ne(nullptr));
        EXPECT_THAT(dynamic_cast<mrg::TextureSource*>(buffer.native_buffer_base()), Ne(nullptr));
    }

    {
        mgn::Buffer buffer(mt::fake_shared(mock_connection), hw_properties);
        EXPECT_THAT(dynamic_cast<mrs::PixelSource*>(buffer.native_buffer_base()), Eq(nullptr));
        EXPECT_THAT(dynamic_cast<mrg::TextureSource*>(buffer.native_buffer_base()), Ne(nullptr));
    }
}

TEST_F(NestedBuffer, writes_to_region)
{
    unsigned int data = 0x11223344;
    MirGraphicsRegion region {
        sw_properties.size.width.as_int(), sw_properties.size.height.as_int(),
        sw_properties.size.width.as_int() * MIR_BYTES_PER_PIXEL(sw_properties.format),
        sw_properties.format, reinterpret_cast<char*>(&data)
    };

    unsigned int new_data = 0x11111111;
    mgn::Buffer buffer(mt::fake_shared(mock_connection), sw_properties);

    EXPECT_CALL(*client_buffer, get_graphics_region())
        .WillOnce(Return(region));
    auto pixel_source = dynamic_cast<mir::renderer::software::PixelSource*>(buffer.native_buffer_base());
    ASSERT_THAT(pixel_source, Ne(nullptr));
    pixel_source->write(reinterpret_cast<unsigned char*>(&new_data), sizeof(new_data));
    EXPECT_THAT(data, Eq(new_data));
}

TEST_F(NestedBuffer, checks_for_null_vaddr)
{
    mgn::Buffer buffer(mt::fake_shared(mock_connection), sw_properties);

    MirGraphicsRegion region { 1, 1, 1, sw_properties.format, nullptr };
    EXPECT_CALL(*client_buffer, get_graphics_region())
        .WillOnce(Return(region));
    auto pixel_source = dynamic_cast<mir::renderer::software::PixelSource*>(buffer.native_buffer_base());
    ASSERT_THAT(pixel_source, Ne(nullptr));

    unsigned int new_data = 0x11111111;
    EXPECT_THROW({
        pixel_source->write(reinterpret_cast<unsigned char*>(&new_data), sizeof(new_data));
    }, std::logic_error);
}

//mg::Buffer::write could be improved so that the user doesn't have to generate potentially large buffers.
TEST_F(NestedBuffer, throws_if_incorrect_sizing)
{
    auto too_large_size = 4 * sizeof(data);
    mgn::Buffer buffer(mt::fake_shared(mock_connection), sw_properties);
    auto pixel_source = dynamic_cast<mir::renderer::software::PixelSource*>(buffer.native_buffer_base());
    ASSERT_THAT(pixel_source, Ne(nullptr));
    EXPECT_THROW({
        pixel_source->write(reinterpret_cast<unsigned char*>(&data), too_large_size);
    }, std::logic_error);
}

TEST_F(NestedBuffer, reads_from_region)
{
    unsigned int read_data = 0x11111111;
    mgn::Buffer buffer(mt::fake_shared(mock_connection), sw_properties);

    EXPECT_CALL(*client_buffer, get_graphics_region())
        .WillOnce(Return(region));
    auto pixel_source = dynamic_cast<mir::renderer::software::PixelSource*>(buffer.native_buffer_base());
    ASSERT_THAT(pixel_source, Ne(nullptr));
    pixel_source->read([&] (auto pix) {
        read_data = *reinterpret_cast<decltype(data) const*>(pix);
    } );
    EXPECT_THAT(read_data, Eq(data));
}

TEST_F(NestedBuffer, binds_to_texture)
{
    ON_CALL(*client_buffer, egl_image_creation_hints())
        .WillByDefault(Return(std::tuple<EGLenum, EGLClientBuffer, EGLint*>{}));

    mgn::Buffer buffer(mt::fake_shared(mock_connection), hw_properties);
    auto native_base = buffer.native_buffer_base();
    ASSERT_THAT(native_base, Ne(nullptr));
    auto texture_source = dynamic_cast<mir::renderer::gl::TextureSource*>(native_base);
    ASSERT_THAT(texture_source, Ne(nullptr));

    EXPECT_CALL(mock_egl, eglGetCurrentDisplay());
    EXPECT_CALL(mock_egl, eglGetCurrentContext());
    EXPECT_CALL(*client_buffer, sync(mir_read, _));
    EXPECT_CALL(mock_egl, glEGLImageTargetTexture2DOES(GL_TEXTURE_2D, _));

    texture_source->gl_bind_to_texture();
}

TEST_F(NestedBuffer, just_makes_one_bind_per_display_context_pair)
{
    ON_CALL(*client_buffer, egl_image_creation_hints())
        .WillByDefault(Return(std::tuple<EGLenum, EGLClientBuffer, EGLint*>{}));
    int fake_context1 = 113;
    int fake_context2 = 114;

    mgn::Buffer buffer(mt::fake_shared(mock_connection), hw_properties);
    auto texture_source = dynamic_cast<mir::renderer::gl::TextureSource*>(buffer.native_buffer_base());
    ASSERT_THAT(texture_source, Ne(nullptr));

    EXPECT_CALL(mock_egl, eglGetCurrentDisplay())
        .Times(3);
    EXPECT_CALL(mock_egl, eglGetCurrentContext())
        .Times(3)
        .WillOnce(Return(&fake_context1))
        .WillOnce(Return(&fake_context1))
        .WillOnce(Return(&fake_context2));
    EXPECT_CALL(mock_egl, eglCreateImageKHR(_,_,_,_,_))
        .Times(2);
    EXPECT_CALL(mock_egl, glEGLImageTargetTexture2DOES(_, _))
        .Times(3);

    texture_source->gl_bind_to_texture();
    texture_source->gl_bind_to_texture();
    texture_source->gl_bind_to_texture();
}

TEST_F(NestedBuffer, has_correct_stride)
{
    mgn::Buffer buffer(mt::fake_shared(mock_connection), sw_properties);
    auto pixel_source = dynamic_cast<mir::renderer::software::PixelSource*>(buffer.native_buffer_base());
    ASSERT_THAT(pixel_source, Ne(nullptr));
    EXPECT_THAT(pixel_source->stride().as_int(), Eq(stride_with_padding));
}<|MERGE_RESOLUTION|>--- conflicted
+++ resolved
@@ -53,14 +53,11 @@
     MOCK_CONST_METHOD0(size, geom::Size());
     MOCK_CONST_METHOD0(format, MirPixelFormat());
     MOCK_METHOD2(sync, void(MirBufferAccess, std::chrono::nanoseconds));
-<<<<<<< HEAD
     MOCK_METHOD1(on_ownership_notification, void(std::function<void()> const&));
-=======
     MOCK_CONST_METHOD0(package, MirBufferPackage*());
     MOCK_CONST_METHOD0(fence, mir::Fd());
     MOCK_METHOD1(set_fence, void(mir::Fd));
     MOCK_CONST_METHOD0(egl_image_creation_hints, std::tuple<EGLenum, EGLClientBuffer, EGLint*>());
->>>>>>> 6f36b0fd
 };
 
 struct MockHostConnection : mtd::StubHostConnection
