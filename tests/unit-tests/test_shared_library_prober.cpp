/*
 * Copyright © 2014 Canonical Ltd.
 *
 * This program is free software: you can redistribute it and/or modify it
 * under the terms of the GNU General Public License version 3,
 * as published by the Free Software Foundation.
 *
 * This program is distributed in the hope that it will be useful,
 * but WITHOUT ANY WARRANTY; without even the implied warranty of
 * MERCHANTABILITY or FITNESS FOR A PARTICULAR PURPOSE.  See the
 * GNU General Public License for more details.
 *
 * You should have received a copy of the GNU General Public License
 * along with this program.  If not, see <http://www.gnu.org/licenses/>.
 *
 * Authored by: Christopher James Halse Rogers <christopher.halse.rogers@canonical.com>
 */

#include "mir/shared_library_prober.h"

#include "mir_test_framework/executable_path.h"

#include <stdlib.h>
#include <errno.h>
#include <unistd.h>
#include <cstring>
#include <unordered_map>

#include <system_error>
#include <gtest/gtest.h>
#include <gmock/gmock.h>

namespace mtf = mir_test_framework;

namespace
{
class MockSharedLibraryProberReport : public mir::SharedLibraryProberReport
{
public:
    MOCK_METHOD1(probing_path, void(boost::filesystem::path const&));
    MOCK_METHOD2(probing_failed, void(boost::filesystem::path const&, std::exception const&));
    MOCK_METHOD1(loading_library, void(boost::filesystem::path const&));
    MOCK_METHOD2(loading_failed, void(boost::filesystem::path const&, std::exception const&));
};

class SharedLibraryProber : public testing::Test
{
public:
    SharedLibraryProber()
        : library_path{mtf::executable_path() + "/test_data"}
    {
        // Can't use std::string, as mkdtemp mutates its argument.
        auto tmp_name = std::unique_ptr<char[], std::function<void(char*)>>{strdup("/tmp/mir_empty_directory_XXXXXX"),
                                                                            [](char* data) {free(data);}};
        if (mkdtemp(tmp_name.get()) == NULL)
        {
            throw std::system_error{errno, std::system_category(), "Failed to create temporary directory"};
        }
        temporary_directory = std::string{tmp_name.get()};
    }

    ~SharedLibraryProber()
    {
        // Can't do anything useful in case of failure...
        rmdir(temporary_directory.c_str());
    }

    std::string const library_path;
    std::string temporary_directory;
    testing::NiceMock<MockSharedLibraryProberReport> null_report;
};

}

TEST_F(SharedLibraryProber, returns_non_empty_list_for_path_containing_libraries)
{
    auto libraries = mir::libraries_for_path(library_path, null_report);
    EXPECT_GE(libraries.size(), 1);
}

TEST_F(SharedLibraryProber, raises_exception_for_nonexistent_path)
{
    EXPECT_THROW(mir::libraries_for_path("/a/path/that/certainly/doesnt/exist", null_report),
                 std::system_error);
}

TEST_F(SharedLibraryProber, non_existent_path_raises_ENOENT_error)
{
    try
    {
        mir::libraries_for_path("/a/path/that/certainly/doesnt/exist", null_report);
    }
    catch (std::system_error &err)
    {
        EXPECT_EQ(err.code(), std::error_code(ENOENT, std::system_category()));
    }
}

TEST_F(SharedLibraryProber, path_with_no_shared_libraries_returns_empty_list)
{
    auto libraries = mir::libraries_for_path(temporary_directory.c_str(), null_report);
    EXPECT_EQ(0, libraries.size());
}

TEST_F(SharedLibraryProber, logs_start_of_probe)
{
    using namespace testing;
    testing::NiceMock<MockSharedLibraryProberReport> report;

    EXPECT_CALL(report, probing_path(testing::Eq(library_path)));

    mir::libraries_for_path(library_path, report);
}

TEST_F(SharedLibraryProber, logs_for_nonexistent_path)
{
    using namespace testing;
    NiceMock<MockSharedLibraryProberReport> report;

    EXPECT_CALL(report, probing_path(testing::Eq("/yo/dawg/I/heard/you/liked/slashes")));

    EXPECT_THROW(mir::libraries_for_path("/yo/dawg/I/heard/you/liked/slashes", report),
                 std::runtime_error);
}

TEST_F(SharedLibraryProber, logs_failure_for_nonexistent_path)
{
    using namespace testing;
    NiceMock<MockSharedLibraryProberReport> report;

    EXPECT_CALL(report, probing_failed(Eq("/yo/dawg/I/heard/you/liked/slashes"), _));

    EXPECT_THROW(mir::libraries_for_path("/yo/dawg/I/heard/you/liked/slashes", report),
                 std::runtime_error);

}

TEST_F(SharedLibraryProber, logs_no_libraries_for_path_without_libraries)
{
    using namespace testing;
    NiceMock<MockSharedLibraryProberReport> report;

    EXPECT_CALL(report, loading_library(_)).Times(0);

    mir::libraries_for_path(temporary_directory.c_str(), report);
}

namespace
{
MATCHER_P(FilenameMatches, matcher, "")
{
    using namespace testing;
    *result_listener << "where the path is " << arg;
    return Matches(matcher)(arg.filename().native());
}
}

TEST_F(SharedLibraryProber, logs_each_library_probed)
{
    using namespace testing;
    NiceMock<MockSharedLibraryProberReport> report;

    auto const dso_filename_regex = ".*\\.so(\\..*)?";

    // We have at least 5 DSOs to probe - i386, amd64, armhf, arm64, libinvalid.so.3
    EXPECT_CALL(report,
        loading_library(FilenameMatches(MatchesRegex(dso_filename_regex)))).Times(AtLeast(5));
    // We shouldn't probe anything that doesn't look like a DSO.
    EXPECT_CALL(report,
        loading_library(FilenameMatches(Not(MatchesRegex(dso_filename_regex))))).Times(0);

    mir::libraries_for_path(library_path, report);
}

TEST_F(SharedLibraryProber, logs_failure_for_load_failure)
{
    using namespace testing;
    NiceMock<MockSharedLibraryProberReport> report;

<<<<<<< HEAD
    std::unordered_map<std::string, bool> probing_map;

    ON_CALL(report, loading_library(_))
        .WillByDefault(Invoke([&probing_map](auto const& filename)
        {
            probing_map[filename.filename().native()] = true;
        }));
    ON_CALL(report, loading_failed(_,_))
        .WillByDefault(Invoke([&probing_map](auto const& filename, auto const&)
        {
            probing_map[filename.filename().native()] = false;
        }));
=======
    EXPECT_CALL(report, loading_library(FilenameMatches("libamd64.so")));
    EXPECT_CALL(report, loading_library(FilenameMatches("libarmhf.so")));
    EXPECT_CALL(report, loading_library(FilenameMatches("libi386.so")));
    EXPECT_CALL(report, loading_library(FilenameMatches("libarm64.so")));
    EXPECT_CALL(report, loading_library(FilenameMatches("libpowerpc.so")));
    EXPECT_CALL(report, loading_library(FilenameMatches("libppc64el.so")));
    EXPECT_CALL(report, loading_library(FilenameMatches("libinvalid.so.3")));
>>>>>>> 3d2b7c85

    mir::libraries_for_path(library_path, report);

    EXPECT_FALSE(probing_map.at("libinvalid.so.3"));

    // As we add extra test DSOs you can add them to this list, but it's not mandatory.
    // At least one of these should fail on any conceivable architecture.
    EXPECT_THAT(probing_map, Contains(AnyOf(
        std::make_pair("lib386.so", false),
        std::make_pair("libamd64.so", false),
        std::make_pair("libarmhf.so", false),
        std::make_pair("libarm64.so", false))));
}

TEST_F(SharedLibraryProber, does_not_log_failure_on_success)
{
    using namespace testing;
    NiceMock<MockSharedLibraryProberReport> report;

<<<<<<< HEAD
    std::unordered_map<std::string, bool> probing_map;

    ON_CALL(report, loading_library(_))
        .WillByDefault(Invoke([&probing_map](auto const& filename)
        {
            probing_map[filename.filename().native()] = true;
        }));
    ON_CALL(report, loading_failed(_,_))
        .WillByDefault(Invoke([&probing_map](auto const& filename, auto const&)
        {
            probing_map[filename.filename().native()] = false;
        }));

    mir::libraries_for_path(library_path, report);

    // libthis-arch should always be loadable...
    EXPECT_TRUE(probing_map.at("libthis-arch.so"));
=======
    bool armhf_failed{false};
    bool amd64_failed{false};
    bool i386_failed{false};
    bool arm64_failed{false};
    bool powerpc_failed{false};
    bool ppc64el_failed{false};
    bool invalid_failed{false};

    ON_CALL(report, loading_failed(FilenameMatches("libamd64.so"), _))
            .WillByDefault(InvokeWithoutArgs([&amd64_failed]() { amd64_failed = true; }));
    ON_CALL(report, loading_failed(FilenameMatches("libarmhf.so"), _))
            .WillByDefault(InvokeWithoutArgs([&armhf_failed]() { armhf_failed = true; }));
    ON_CALL(report, loading_failed(FilenameMatches("libi386.so"), _))
            .WillByDefault(InvokeWithoutArgs([&i386_failed]() { i386_failed = true; }));
    ON_CALL(report, loading_failed(FilenameMatches("libarm64.so"), _))
            .WillByDefault(InvokeWithoutArgs([&arm64_failed]() { arm64_failed = true; }));
    ON_CALL(report, loading_failed(FilenameMatches("libpowerpc.so"), _))
            .WillByDefault(InvokeWithoutArgs([&powerpc_failed]() { powerpc_failed = true; }));
    ON_CALL(report, loading_failed(FilenameMatches("libppc64el.so"), _))
            .WillByDefault(InvokeWithoutArgs([&ppc64el_failed]() { ppc64el_failed = true; }));
    ON_CALL(report, loading_failed(FilenameMatches("libinvalid.so.3"), _))
            .WillByDefault(InvokeWithoutArgs([&invalid_failed]() { invalid_failed = true; }));

    mir::libraries_for_path(library_path, report);

    EXPECT_TRUE(invalid_failed);
    EXPECT_TRUE(i386_failed || amd64_failed || armhf_failed || arm64_failed || powerpc_failed || ppc64el_failed);
>>>>>>> 3d2b7c85
}<|MERGE_RESOLUTION|>--- conflicted
+++ resolved
@@ -162,9 +162,10 @@
 
     auto const dso_filename_regex = ".*\\.so(\\..*)?";
 
-    // We have at least 5 DSOs to probe - i386, amd64, armhf, arm64, libinvalid.so.3
+    // We have at least 8 DSOs to probe:
+    // i386, amd64, armhf, arm64, powerpc, ppc64el, this-arch, libinvalid.so.3
     EXPECT_CALL(report,
-        loading_library(FilenameMatches(MatchesRegex(dso_filename_regex)))).Times(AtLeast(5));
+        loading_library(FilenameMatches(MatchesRegex(dso_filename_regex)))).Times(AtLeast(8));
     // We shouldn't probe anything that doesn't look like a DSO.
     EXPECT_CALL(report,
         loading_library(FilenameMatches(Not(MatchesRegex(dso_filename_regex))))).Times(0);
@@ -177,7 +178,6 @@
     using namespace testing;
     NiceMock<MockSharedLibraryProberReport> report;
 
-<<<<<<< HEAD
     std::unordered_map<std::string, bool> probing_map;
 
     ON_CALL(report, loading_library(_))
@@ -190,15 +190,6 @@
         {
             probing_map[filename.filename().native()] = false;
         }));
-=======
-    EXPECT_CALL(report, loading_library(FilenameMatches("libamd64.so")));
-    EXPECT_CALL(report, loading_library(FilenameMatches("libarmhf.so")));
-    EXPECT_CALL(report, loading_library(FilenameMatches("libi386.so")));
-    EXPECT_CALL(report, loading_library(FilenameMatches("libarm64.so")));
-    EXPECT_CALL(report, loading_library(FilenameMatches("libpowerpc.so")));
-    EXPECT_CALL(report, loading_library(FilenameMatches("libppc64el.so")));
-    EXPECT_CALL(report, loading_library(FilenameMatches("libinvalid.so.3")));
->>>>>>> 3d2b7c85
 
     mir::libraries_for_path(library_path, report);
 
@@ -210,7 +201,9 @@
         std::make_pair("lib386.so", false),
         std::make_pair("libamd64.so", false),
         std::make_pair("libarmhf.so", false),
-        std::make_pair("libarm64.so", false))));
+        std::make_pair("libarm64.so", false),
+        std::make_pair("libpowerpc.so", false),
+        std::make_pair("libppc64el.so", false))));
 }
 
 TEST_F(SharedLibraryProber, does_not_log_failure_on_success)
@@ -218,7 +211,6 @@
     using namespace testing;
     NiceMock<MockSharedLibraryProberReport> report;
 
-<<<<<<< HEAD
     std::unordered_map<std::string, bool> probing_map;
 
     ON_CALL(report, loading_library(_))
@@ -236,33 +228,4 @@
 
     // libthis-arch should always be loadable...
     EXPECT_TRUE(probing_map.at("libthis-arch.so"));
-=======
-    bool armhf_failed{false};
-    bool amd64_failed{false};
-    bool i386_failed{false};
-    bool arm64_failed{false};
-    bool powerpc_failed{false};
-    bool ppc64el_failed{false};
-    bool invalid_failed{false};
-
-    ON_CALL(report, loading_failed(FilenameMatches("libamd64.so"), _))
-            .WillByDefault(InvokeWithoutArgs([&amd64_failed]() { amd64_failed = true; }));
-    ON_CALL(report, loading_failed(FilenameMatches("libarmhf.so"), _))
-            .WillByDefault(InvokeWithoutArgs([&armhf_failed]() { armhf_failed = true; }));
-    ON_CALL(report, loading_failed(FilenameMatches("libi386.so"), _))
-            .WillByDefault(InvokeWithoutArgs([&i386_failed]() { i386_failed = true; }));
-    ON_CALL(report, loading_failed(FilenameMatches("libarm64.so"), _))
-            .WillByDefault(InvokeWithoutArgs([&arm64_failed]() { arm64_failed = true; }));
-    ON_CALL(report, loading_failed(FilenameMatches("libpowerpc.so"), _))
-            .WillByDefault(InvokeWithoutArgs([&powerpc_failed]() { powerpc_failed = true; }));
-    ON_CALL(report, loading_failed(FilenameMatches("libppc64el.so"), _))
-            .WillByDefault(InvokeWithoutArgs([&ppc64el_failed]() { ppc64el_failed = true; }));
-    ON_CALL(report, loading_failed(FilenameMatches("libinvalid.so.3"), _))
-            .WillByDefault(InvokeWithoutArgs([&invalid_failed]() { invalid_failed = true; }));
-
-    mir::libraries_for_path(library_path, report);
-
-    EXPECT_TRUE(invalid_failed);
-    EXPECT_TRUE(i386_failed || amd64_failed || armhf_failed || arm64_failed || powerpc_failed || ppc64el_failed);
->>>>>>> 3d2b7c85
 }