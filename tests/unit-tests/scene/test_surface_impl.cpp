/*
 * Copyright © 2013-2014 Canonical Ltd.
 *
 * This program is free software: you can redistribute it and/or modify
 * it under the terms of the GNU General Public License version 3 as
 * published by the Free Software Foundation.
 *
 * This program is distributed in the hope that it will be useful,
 * but WITHOUT ANY WARRANTY; without even the implied warranty of
 * MERCHANTABILITY or FITNESS FOR A PARTICULAR PURPOSE.  See the
 * GNU General Public License for more details.
 *
 * You should have received a copy of the GNU General Public License
 * along with this program.  If not, see <http://www.gnu.org/licenses/>.
 *
 * Authored by: Alan Griffiths <alan@octopull.co.uk>
 */

#include "src/server/scene/surface_impl.h"
#include "src/server/scene/basic_surface.h"
#include "src/server/report/null_report_factory.h"
#include "mir/shell/surface_creation_parameters.h"
#include "src/server/scene/surface_stack_model.h"
#include "src/server/scene/surface_builder.h"
#include "mir/frontend/event_sink.h"
#include "mir/graphics/display_configuration.h"

#include "mir_test_doubles/stub_surface_ranker.h"
#include "mir_test_doubles/mock_surface_ranker.h"
#include "mir_test_doubles/stub_buffer_stream.h"
#include "mir_test_doubles/mock_buffer_stream.h"
#include "mir_test_doubles/mock_buffer.h"
#include "mir_test_doubles/stub_buffer.h"
#include "mir_test_doubles/mock_input_targeter.h"
#include "mir_test_doubles/stub_input_targeter.h"
#include "mir_test_doubles/null_event_sink.h"
#include "mir_test_doubles/null_surface_configurator.h"
#include "mir_test_doubles/mock_surface_configurator.h"
#include "mir_test/fake_shared.h"
#include "mir_test/event_matchers.h"

#include <cstring>
#include <stdexcept>
#include "gmock_set_arg.h"
#include <gmock/gmock.h>
#include <gtest/gtest.h>

namespace ms = mir::scene;
namespace msh = mir::shell;
namespace mf = mir::frontend;
namespace mc = mir::compositor;
namespace mg = mir::graphics;
namespace mi = mir::input;
namespace geom = mir::geometry;
namespace mt = mir::test;
namespace mtd = mt::doubles;
namespace mr = mir::report;

namespace
{

struct MockEventSink : public mf::EventSink
{
    ~MockEventSink() noexcept(true) {}
    MOCK_METHOD1(handle_event, void(MirEvent const&));
    MOCK_METHOD1(handle_lifecycle_event, void(MirLifecycleState));
    MOCK_METHOD1(handle_display_config_change, void(mg::DisplayConfiguration const&));
    MOCK_METHOD2(handle_trusted_session_event, void(mf::SessionId session_id, MirTrustedSessionState state));
};

class StubSurfaceBuilder : public ms::SurfaceBuilder
{
public:
    StubSurfaceBuilder() :
        stub_buffer_stream_(std::make_shared<mtd::StubBufferStream>()),
<<<<<<< HEAD
        stub_data(std::make_shared<ms::SurfaceData>(
            std::string("stub"), geom::Rectangle{{},{}}, [](){}, false)),
=======
>>>>>>> 96d1f11e
        dummy_surface()
    {
    }

    std::weak_ptr<ms::BasicSurface> create_surface(msh::SurfaceCreationParameters const& ) override
    {
        dummy_surface = std::make_shared<ms::BasicSurface>(
<<<<<<< HEAD
            stub_data,
=======
            std::string("stub"), 
            geom::Rectangle{{},{}}, 
            [](){},
            false, 
>>>>>>> 96d1f11e
            stub_buffer_stream_,
            std::shared_ptr<mi::InputChannel>(),
            report);
        return dummy_surface;
    }

    void destroy_surface(std::weak_ptr<ms::BasicSurface> const& )
    {
        reset_surface();
    }

    void reset_surface()
    {
        dummy_surface.reset();
    }

    std::shared_ptr<mtd::StubBufferStream> stub_buffer_stream()
    {
        return stub_buffer_stream_;
    }


private:
    std::shared_ptr<mtd::StubBufferStream> const stub_buffer_stream_;
    std::shared_ptr<ms::BasicSurface> dummy_surface;
    std::shared_ptr<ms::SceneReport> const report = mr::null_scene_report();
};

class MockSurfaceBuilder : public ms::SurfaceBuilder
{
public:
    MockSurfaceBuilder()
    {
        using namespace testing;
        ON_CALL(*this, create_surface(_)).
            WillByDefault(Invoke(&self, &StubSurfaceBuilder::create_surface));

        ON_CALL(*this, destroy_surface(_)).
            WillByDefault(Invoke(&self, &StubSurfaceBuilder::destroy_surface));
    }

    MOCK_METHOD1(create_surface, std::weak_ptr<ms::BasicSurface>(const msh::SurfaceCreationParameters&));

    MOCK_METHOD1(destroy_surface, void (std::weak_ptr<ms::BasicSurface> const&));

private:
    StubSurfaceBuilder self;
};

typedef testing::NiceMock<mtd::MockBufferStream> StubBufferStream;


struct SurfaceImpl : testing::Test
{
    std::shared_ptr<StubBufferStream> const buffer_stream;
    StubSurfaceBuilder surface_builder;
    mtd::StubSurfaceRanker surface_ranker;

    SurfaceImpl() :
        buffer_stream(std::make_shared<StubBufferStream>()),
        stub_sender(std::make_shared<mtd::NullEventSink>())
    {
        using namespace testing;

        ON_CALL(*buffer_stream, stream_size()).WillByDefault(Return(geom::Size()));
        ON_CALL(*buffer_stream, get_stream_pixel_format()).WillByDefault(Return(mir_pixel_format_abgr_8888));
        ON_CALL(*buffer_stream, swap_client_buffers(_, _))
            .WillByDefault(InvokeArgument<1>(nullptr));
    }
    mf::SurfaceId stub_id;
    std::shared_ptr<mf::EventSink> stub_sender;
};
}

TEST_F(SurfaceImpl, creation_and_destruction)
{
    using namespace testing;

    msh::SurfaceCreationParameters const params;
    MockSurfaceBuilder surface_builder;

    InSequence sequence;
    EXPECT_CALL(surface_builder, create_surface(params)).Times(1);
    EXPECT_CALL(surface_builder, destroy_surface(_)).Times(1);

    ms::SurfaceImpl test(
        mt::fake_shared(surface_builder), std::make_shared<mtd::NullSurfaceConfigurator>(),
        params, stub_id, stub_sender);
}

TEST_F(SurfaceImpl, creation_throws_means_no_destroy)
{
    using namespace testing;

    msh::SurfaceCreationParameters const params;
    MockSurfaceBuilder surface_builder;

    InSequence sequence;
    EXPECT_CALL(surface_builder, create_surface(params)).Times(1)
        .WillOnce(Throw(std::runtime_error(__PRETTY_FUNCTION__)));
    EXPECT_CALL(surface_builder, destroy_surface(_)).Times(Exactly(0));

    EXPECT_THROW({
        ms::SurfaceImpl test(
            mt::fake_shared(surface_builder), std::make_shared<mtd::NullSurfaceConfigurator>(),
            params, stub_id, stub_sender);
    }, std::runtime_error);
}

TEST_F(SurfaceImpl, destroy)
{
    using namespace testing;
    MockSurfaceBuilder surface_builder;

    InSequence sequence;
    EXPECT_CALL(surface_builder, create_surface(_)).Times(AnyNumber());
    EXPECT_CALL(surface_builder, destroy_surface(_)).Times(0);

    {
        ms::SurfaceImpl test(
                          mt::fake_shared(surface_builder), std::make_shared<mtd::NullSurfaceConfigurator>(),
                          msh::a_surface(), stub_id, stub_sender);

        Mock::VerifyAndClearExpectations(&test);
        EXPECT_CALL(surface_builder, destroy_surface(_)).Times(1);
        Mock::VerifyAndClearExpectations(&test);
    }

    EXPECT_CALL(surface_builder, destroy_surface(_)).Times(0);
}

TEST_F(SurfaceImpl, attributes)
{
    using namespace testing;

    ms::SurfaceImpl surf(
            mt::fake_shared(surface_builder), std::make_shared<mtd::NullSurfaceConfigurator>(),
            msh::a_surface(), stub_id, stub_sender);

    EXPECT_THROW({
        surf.configure(static_cast<MirSurfaceAttrib>(111), 222);
    }, std::logic_error);
}

TEST_F(SurfaceImpl, types)
{
    using namespace testing;

    ms::SurfaceImpl surf(
            mt::fake_shared(surface_builder), std::make_shared<mtd::NullSurfaceConfigurator>(),
            msh::a_surface(), stub_id, stub_sender);

    EXPECT_EQ(mir_surface_type_normal, surf.type());

    EXPECT_EQ(mir_surface_type_utility,
              surf.configure(mir_surface_attrib_type,
                             mir_surface_type_utility));
    EXPECT_EQ(mir_surface_type_utility, surf.type());

    EXPECT_THROW({
        surf.configure(mir_surface_attrib_type, 999);
    }, std::logic_error);
    EXPECT_THROW({
        surf.configure(mir_surface_attrib_type, -1);
    }, std::logic_error);
    EXPECT_EQ(mir_surface_type_utility, surf.type());

    EXPECT_EQ(mir_surface_type_dialog,
              surf.configure(mir_surface_attrib_type,
                             mir_surface_type_dialog));
    EXPECT_EQ(mir_surface_type_dialog, surf.type());

    EXPECT_EQ(mir_surface_type_freestyle,
              surf.configure(mir_surface_attrib_type,
                             mir_surface_type_freestyle));
    EXPECT_EQ(mir_surface_type_freestyle, surf.type());
}

TEST_F(SurfaceImpl, states)
{
    using namespace testing;

    ms::SurfaceImpl surf(
        mt::fake_shared(surface_builder), std::make_shared<mtd::NullSurfaceConfigurator>(),
        msh::a_surface(), stub_id, stub_sender);

    EXPECT_EQ(mir_surface_state_restored, surf.state());

    EXPECT_EQ(mir_surface_state_vertmaximized,
              surf.configure(mir_surface_attrib_state,
                             mir_surface_state_vertmaximized));
    EXPECT_EQ(mir_surface_state_vertmaximized, surf.state());

    EXPECT_THROW({
        surf.configure(mir_surface_attrib_state, 999);
    }, std::logic_error);
    EXPECT_THROW({
        surf.configure(mir_surface_attrib_state, -1);
    }, std::logic_error);
    EXPECT_EQ(mir_surface_state_vertmaximized, surf.state());

    EXPECT_EQ(mir_surface_state_minimized,
              surf.configure(mir_surface_attrib_state,
                             mir_surface_state_minimized));
    EXPECT_EQ(mir_surface_state_minimized, surf.state());

    EXPECT_EQ(mir_surface_state_fullscreen,
              surf.configure(mir_surface_attrib_state,
                             mir_surface_state_fullscreen));
    EXPECT_EQ(mir_surface_state_fullscreen, surf.state());
}

bool operator==(MirEvent const& a, MirEvent const& b)
{
    // We will always fill unused bytes with zero, so memcmp is accurate...
    return !memcmp(&a, &b, sizeof(MirEvent));
}

TEST_F(SurfaceImpl, emits_resize_events)
{
    using namespace testing;

    geom::Size const new_size{123, 456};
    auto sink = std::make_shared<MockEventSink>();
    ms::SurfaceImpl surf(
        mt::fake_shared(surface_builder),
        std::make_shared<mtd::NullSurfaceConfigurator>(),
        msh::a_surface(),
        stub_id,
        sink);

    MirEvent e;
    memset(&e, 0, sizeof e);
    e.type = mir_event_type_resize;
    e.resize.surface_id = stub_id.as_value();
    e.resize.width = new_size.width.as_int();
    e.resize.height = new_size.height.as_int();
    EXPECT_CALL(*sink, handle_event(e))
        .Times(1);

    surf.resize(new_size);
    EXPECT_EQ(new_size, surf.size());
}

TEST_F(SurfaceImpl, emits_resize_events_only_on_change)
{
    using namespace testing;

    geom::Size const new_size{123, 456};
    geom::Size const new_size2{789, 1011};
    auto sink = std::make_shared<MockEventSink>();
    ms::SurfaceImpl surf(
        mt::fake_shared(surface_builder),
        std::make_shared<mtd::NullSurfaceConfigurator>(),
        msh::a_surface(),
        stub_id,
        sink);

    MirEvent e;
    memset(&e, 0, sizeof e);
    e.type = mir_event_type_resize;
    e.resize.surface_id = stub_id.as_value();
    e.resize.width = new_size.width.as_int();
    e.resize.height = new_size.height.as_int();
    EXPECT_CALL(*sink, handle_event(e))
        .Times(1);

    MirEvent e2;
    memset(&e2, 0, sizeof e2);
    e2.type = mir_event_type_resize;
    e2.resize.surface_id = stub_id.as_value();
    e2.resize.width = new_size2.width.as_int();
    e2.resize.height = new_size2.height.as_int();
    EXPECT_CALL(*sink, handle_event(e2))
        .Times(1);

    surf.resize(new_size);
    EXPECT_EQ(new_size, surf.size());
    surf.resize(new_size);
    EXPECT_EQ(new_size, surf.size());

    surf.resize(new_size2);
    EXPECT_EQ(new_size2, surf.size());
    surf.resize(new_size2);
    EXPECT_EQ(new_size2, surf.size());
}

TEST_F(SurfaceImpl, remembers_alpha)
{
    ms::SurfaceImpl surf(
        mt::fake_shared(surface_builder),
        std::make_shared<mtd::NullSurfaceConfigurator>(),
        msh::a_surface(),
        stub_id,
        stub_sender);

    EXPECT_FLOAT_EQ(1.0f, surf.alpha());

    surf.set_alpha(0.5f);
    EXPECT_FLOAT_EQ(0.5f, surf.alpha());

    surf.set_alpha(0.25f);
    EXPECT_FLOAT_EQ(0.25f, surf.alpha());

    surf.set_alpha(0.0f);
    EXPECT_FLOAT_EQ(0.0f, surf.alpha());

    surf.set_alpha(1.0f);
    EXPECT_FLOAT_EQ(1.0f, surf.alpha());
}

TEST_F(SurfaceImpl, sends_focus_notifications_when_focus_gained_and_lost)
{
    using namespace testing;

    MockEventSink sink;

    {
        InSequence seq;
        EXPECT_CALL(sink, handle_event(mt::SurfaceEvent(mir_surface_attrib_focus, mir_surface_focused)))
            .Times(1);
        EXPECT_CALL(sink, handle_event(mt::SurfaceEvent(mir_surface_attrib_focus, mir_surface_unfocused)))
            .Times(1);
    }

    ms::SurfaceImpl surf(
            mt::fake_shared(surface_builder), std::make_shared<mtd::NullSurfaceConfigurator>(),
            msh::a_surface(), stub_id, mt::fake_shared(sink));

    surf.configure(mir_surface_attrib_focus, mir_surface_focused);
    surf.configure(mir_surface_attrib_focus, mir_surface_unfocused);
}

TEST_F(SurfaceImpl, configurator_selects_attribute_values)
{
    using namespace testing;

    mtd::MockSurfaceConfigurator configurator;

    EXPECT_CALL(configurator, select_attribute_value(_, mir_surface_attrib_state, mir_surface_state_restored)).Times(1)
        .WillOnce(Return(mir_surface_state_minimized));
    EXPECT_CALL(configurator, attribute_set(_, mir_surface_attrib_state, mir_surface_state_minimized)).Times(1);

    ms::SurfaceImpl surf(
            mt::fake_shared(surface_builder), mt::fake_shared(configurator),
            msh::a_surface(), stub_id, stub_sender);

    EXPECT_EQ(mir_surface_state_minimized, surf.configure(mir_surface_attrib_state, mir_surface_state_restored));
}

TEST_F(SurfaceImpl, take_input_focus)
{
    using namespace ::testing;

    ms::SurfaceImpl test(
        mt::fake_shared(surface_builder), std::make_shared<mtd::NullSurfaceConfigurator>(),
        msh::a_surface(), stub_id, stub_sender);

    mtd::MockInputTargeter targeter;
    EXPECT_CALL(targeter, focus_changed(_)).Times(1);

    test.take_input_focus(mt::fake_shared(targeter));
}

TEST_F(SurfaceImpl, with_most_recent_buffer_do_uses_compositor_buffer)
{
    ms::SurfaceImpl test(
        mt::fake_shared(surface_builder), std::make_shared<mtd::NullSurfaceConfigurator>(),
        msh::a_surface(), stub_id, stub_sender);

    mg::Buffer* buf_ptr{nullptr};

    test.with_most_recent_buffer_do(
        [&](mg::Buffer& buffer)
        {
            buf_ptr = &buffer;
        });

    EXPECT_EQ(surface_builder.stub_buffer_stream()->stub_compositor_buffer.get(),
              buf_ptr);
}

TEST_F(SurfaceImpl, raise)
{
    using namespace ::testing;

    mtd::MockSurfaceRanker surface_ranker;
    ms::SurfaceImpl test(
        mt::fake_shared(surface_builder), std::make_shared<mtd::NullSurfaceConfigurator>(),
        msh::a_surface(), stub_id, stub_sender);

    EXPECT_CALL(surface_ranker, raise(_)).Times(1);

    test.raise(mt::fake_shared(surface_ranker));
}<|MERGE_RESOLUTION|>--- conflicted
+++ resolved
@@ -73,11 +73,6 @@
 public:
     StubSurfaceBuilder() :
         stub_buffer_stream_(std::make_shared<mtd::StubBufferStream>()),
-<<<<<<< HEAD
-        stub_data(std::make_shared<ms::SurfaceData>(
-            std::string("stub"), geom::Rectangle{{},{}}, [](){}, false)),
-=======
->>>>>>> 96d1f11e
         dummy_surface()
     {
     }
@@ -85,14 +80,10 @@
     std::weak_ptr<ms::BasicSurface> create_surface(msh::SurfaceCreationParameters const& ) override
     {
         dummy_surface = std::make_shared<ms::BasicSurface>(
-<<<<<<< HEAD
-            stub_data,
-=======
             std::string("stub"), 
             geom::Rectangle{{},{}}, 
             [](){},
             false, 
->>>>>>> 96d1f11e
             stub_buffer_stream_,
             std::shared_ptr<mi::InputChannel>(),
             report);
