/*
 * Copyright © 2012 Canonical Ltd.
 *
 * This program is free software: you can redistribute it and/or modify
 * it under the terms of the GNU General Public License version 3 as
 * published by the Free Software Foundation.
 *
 * This program is distributed in the hope that it will be useful,
 * but WITHOUT ANY WARRANTY; without even the implied warranty of
 * MERCHANTABILITY or FITNESS FOR A PARTICULAR PURPOSE.  See the
 * GNU General Public License for more details.
 *
 * You should have received a copy of the GNU General Public License
 * along with this program.  If not, see <http://www.gnu.org/licenses/>.
 *
 * Authored By: Robert Carr <racarr@canonical.com>
 */

#include "mir/shell/application_session.h"
#include "mir/shell/registration_order_focus_sequence.h"
#include "mir/shell/default_focus_mechanism.h"
#include "mir/shell/session.h"
#include "mir/shell/surface_creation_parameters.h"
#include "mir/surfaces/surface.h"
#include "mir/graphics/display_configuration.h"

#include "mir_test/fake_shared.h"
#include "mir_test_doubles/mock_buffer_stream.h"
#include "mir_test_doubles/mock_surface_factory.h"
#include "mir_test_doubles/mock_shell_session.h"
#include "mir_test_doubles/stub_surface.h"
#include "mir_test_doubles/mock_surface.h"
#include "mir_test_doubles/stub_surface_builder.h"
#include "mir_test_doubles/stub_surface_controller.h"
#include "mir_test_doubles/stub_input_targeter.h"
#include "mir_test_doubles/mock_input_targeter.h"
#include "mir_test_doubles/mock_session_listener.h"
#include "mir_test_doubles/stub_surface_controller.h"

#include <gmock/gmock.h>
#include <gtest/gtest.h>
#include <string>

namespace mc = mir::compositor;
namespace msh = mir::shell;
namespace ms = mir::surfaces;
namespace mf = mir::frontend;
namespace mg = mir::graphics;
namespace mt = mir::test;
namespace mtd = mir::test::doubles;

namespace
{
struct MockShellSession : public msh::Session
{
    MOCK_METHOD1(create_surface, mf::SurfaceId(msh::SurfaceCreationParameters const&));
    MOCK_METHOD1(destroy_surface, void(mf::SurfaceId));
    MOCK_CONST_METHOD1(get_surface, std::shared_ptr<mf::Surface>(mf::SurfaceId));

    MOCK_METHOD1(take_snapshot, void(msh::SnapshotCallback const&));
    MOCK_CONST_METHOD0(default_surface, std::shared_ptr<msh::Surface>());

    MOCK_CONST_METHOD0(name, std::string());
    MOCK_METHOD0(force_requests_to_complete, void());

    MOCK_METHOD0(hide, void());
    MOCK_METHOD0(show, void());
    MOCK_METHOD3(configure_surface, int(mf::SurfaceId, MirSurfaceAttrib, int));
    MOCK_METHOD1(send_display_config, void(mg::DisplayConfiguration const&));
};

struct MockFocusSequence : public msh::FocusSequence
{
    MOCK_CONST_METHOD1(successor_of, std::shared_ptr<msh::Session>(std::shared_ptr<msh::Session> const&));
    MOCK_CONST_METHOD1(predecessor_of, std::shared_ptr<msh::Session>(std::shared_ptr<msh::Session> const&));
    MOCK_CONST_METHOD0(default_focus, std::shared_ptr<msh::Session>());
};

struct DefaultFocusMechanism : public testing::Test
{
    void SetUp()
    {
        controller = std::make_shared<mtd::StubSurfaceController>();

        //TODO: extremely kludgy that a mock needs to be constructed this way 
        mock_surface1 = std::make_shared<mtd::MockSurface>(&app1, std::make_shared<mtd::StubSurfaceBuilder>());
        mock_surface2 = std::make_shared<mtd::MockSurface>(&app2, std::make_shared<mtd::StubSurfaceBuilder>());
        ON_CALL(app1, default_surface())
            .WillByDefault(testing::Return(mock_surface1));
        ON_CALL(app2, default_surface())
            .WillByDefault(testing::Return(mock_surface2));
    }

    std::shared_ptr<mtd::MockSurface> mock_surface1, mock_surface2;
    testing::NiceMock<MockShellSession> app1;
    testing::NiceMock<MockShellSession> app2;
    testing::NiceMock<mtd::MockSessionListener> mock_listener;
    testing::NiceMock<MockFocusSequence> focus_sequence;
    std::shared_ptr<msh::SurfaceController> controller;

    mtd::StubInputTargeter targeter;
};

}

TEST_F(DefaultFocusMechanism, raises_default_surface)
{
    using namespace ::testing;
    
    EXPECT_CALL(mock_listener, focused(_))
        .Times(1);
    EXPECT_CALL(*mock_surface1,
         raise(Eq(controller))).Times(1);

    msh::DefaultFocusMechanism focus_mechanism(mt::fake_shared(focus_sequence),
        mt::fake_shared(targeter), controller, mt::fake_shared(mock_listener));
    
    focus_mechanism.surface_created_for(mt::fake_shared(app1));
}

TEST_F(DefaultFocusMechanism, open_and_close)
{
    using namespace ::testing;

    Sequence seq; 
    EXPECT_CALL(mock_listener, focused(_))
        .InSequence(seq);

    EXPECT_CALL(focus_sequence, successor_of(_))
        .InSequence(seq)
        .WillOnce(Throw(std::logic_error("")));
    EXPECT_CALL(mock_listener, unfocused())
        .InSequence(seq);

    msh::DefaultFocusMechanism focus_mechanism(mt::fake_shared(focus_sequence),
        mt::fake_shared(targeter), controller, mt::fake_shared(mock_listener));

    auto app = mt::fake_shared(app1); 
    focus_mechanism.session_opened(app);
    focus_mechanism.session_closed(app);
}

<<<<<<< HEAD
TEST(DefaultFocusMechanism, mechanism_notifies_default_surface_of_focus_changes)
{
    using namespace ::testing;

    NiceMock<mtd::MockShellSession> app1, app2;
    mtd::MockSurface mock_surface1(&app1, std::make_shared<mtd::StubSurfaceBuilder>());
    mtd::MockSurface mock_surface2(&app2, std::make_shared<mtd::StubSurfaceBuilder>());
    
    ON_CALL(app1, default_surface()).WillByDefault(Return(mt::fake_shared(mock_surface1)));
    ON_CALL(app2, default_surface()).WillByDefault(Return(mt::fake_shared(mock_surface2)));

    
    {
        InSequence seq;
        EXPECT_CALL(mock_surface1, configure(mir_surface_attrib_focus, mir_surface_focused)).Times(1);
        EXPECT_CALL(mock_surface1, configure(mir_surface_attrib_focus, mir_surface_unfocused)).Times(1);
        EXPECT_CALL(mock_surface2, configure(mir_surface_attrib_focus, mir_surface_focused)).Times(1);
    }

    msh::DefaultFocusMechanism focus_mechanism(std::make_shared<mtd::StubInputTargeter>(),
                                                        std::make_shared<mtd::StubSurfaceController>());

    focus_mechanism.set_focus_to(mt::fake_shared(app1));
    focus_mechanism.set_focus_to(mt::fake_shared(app2));
}

TEST(DefaultFocusMechanism, sets_input_focus)
=======
TEST_F(DefaultFocusMechanism, unfocus_only_on_close_active_session)
>>>>>>> 951f6335
{
    using namespace ::testing;

    EXPECT_CALL(mock_listener, focused(_))
        .Times(2);  
    EXPECT_CALL(mock_listener, unfocused())
        .Times(0);

    msh::DefaultFocusMechanism focus_mechanism(mt::fake_shared(focus_sequence),
        mt::fake_shared(targeter), controller, mt::fake_shared(mock_listener));
    
    focus_mechanism.session_opened(mt::fake_shared(app1));
    focus_mechanism.session_opened(mt::fake_shared(app2));
    focus_mechanism.session_closed(mt::fake_shared(app1));
}

TEST_F(DefaultFocusMechanism, sets_input_focus)
{
    using namespace ::testing;
    
    EXPECT_CALL(*mock_surface1, take_input_focus(_)).Times(1);
    
    msh::DefaultFocusMechanism focus_mechanism(mt::fake_shared(focus_sequence), mt::fake_shared(targeter), controller,
        mt::fake_shared(mock_listener));
    
    focus_mechanism.surface_created_for(mt::fake_shared(app1));
}<|MERGE_RESOLUTION|>--- conflicted
+++ resolved
@@ -103,6 +103,25 @@
 
 }
 
+TEST_F(DefaultFocusMechanism, mechanism_notifies_default_surface_of_focus_changes)
+{
+    using namespace ::testing;
+
+    {
+        InSequence seq;
+        EXPECT_CALL(*mock_surface1, configure(mir_surface_attrib_focus, mir_surface_focused)).Times(1);
+        EXPECT_CALL(*mock_surface1, configure(mir_surface_attrib_focus, mir_surface_unfocused)).Times(1);
+        EXPECT_CALL(*mock_surface2, configure(mir_surface_attrib_focus, mir_surface_focused)).Times(1);
+    }
+
+    msh::DefaultFocusMechanism focus_mechanism(mt::fake_shared(focus_sequence),
+        mt::fake_shared(targeter), controller, mt::fake_shared(mock_listener));
+
+    focus_mechanism.surface_created_for(mt::fake_shared(app1));
+    focus_mechanism.surface_created_for(mt::fake_shared(app2));
+}
+
+
 TEST_F(DefaultFocusMechanism, raises_default_surface)
 {
     using namespace ::testing;
@@ -140,37 +159,7 @@
     focus_mechanism.session_closed(app);
 }
 
-<<<<<<< HEAD
-TEST(DefaultFocusMechanism, mechanism_notifies_default_surface_of_focus_changes)
-{
-    using namespace ::testing;
-
-    NiceMock<mtd::MockShellSession> app1, app2;
-    mtd::MockSurface mock_surface1(&app1, std::make_shared<mtd::StubSurfaceBuilder>());
-    mtd::MockSurface mock_surface2(&app2, std::make_shared<mtd::StubSurfaceBuilder>());
-    
-    ON_CALL(app1, default_surface()).WillByDefault(Return(mt::fake_shared(mock_surface1)));
-    ON_CALL(app2, default_surface()).WillByDefault(Return(mt::fake_shared(mock_surface2)));
-
-    
-    {
-        InSequence seq;
-        EXPECT_CALL(mock_surface1, configure(mir_surface_attrib_focus, mir_surface_focused)).Times(1);
-        EXPECT_CALL(mock_surface1, configure(mir_surface_attrib_focus, mir_surface_unfocused)).Times(1);
-        EXPECT_CALL(mock_surface2, configure(mir_surface_attrib_focus, mir_surface_focused)).Times(1);
-    }
-
-    msh::DefaultFocusMechanism focus_mechanism(std::make_shared<mtd::StubInputTargeter>(),
-                                                        std::make_shared<mtd::StubSurfaceController>());
-
-    focus_mechanism.set_focus_to(mt::fake_shared(app1));
-    focus_mechanism.set_focus_to(mt::fake_shared(app2));
-}
-
-TEST(DefaultFocusMechanism, sets_input_focus)
-=======
 TEST_F(DefaultFocusMechanism, unfocus_only_on_close_active_session)
->>>>>>> 951f6335
 {
     using namespace ::testing;
 
