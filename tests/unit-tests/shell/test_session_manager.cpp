/*
 * Copyright © 2012 Canonical Ltd.
 *
 * This program is free software: you can redistribute it and/or modify
 * it under the terms of the GNU General Public License version 3 as
 * published by the Free Software Foundation.
 *
 * This program is distributed in the hope that it will be useful,
 * but WITHOUT ANY WARRANTY; without even the implied warranty of
 * MERCHANTABILITY or FITNESS FOR A PARTICULAR PURPOSE.  See the
 * GNU General Public License for more details.
 *
 * You should have received a copy of the GNU General Public License
 * along with this program.  If not, see <http://www.gnu.org/licenses/>.
 *
 * Authored by: Thomas Voss <thomas.voss@canonical.com>
 */

#include "mir/surfaces/buffer_bundle.h"
#include "mir/shell/session_manager.h"
#include "mir/frontend/session_container.h"
#include "mir/frontend/session.h"
#include "mir/frontend/surface_creation_parameters.h"
#include "mir/shell/focus_sequence.h"
#include "mir/surfaces/surface.h"

#include "mir_test/fake_shared.h"
#include "mir_test_doubles/mock_surface_factory.h"
#include "mir_test_doubles/stub_surface.h"
#include "mir_test_doubles/mock_focus_setter.h"
<<<<<<< HEAD
#include "mir_test_doubles/null_buffer_bundle.h"
#include "mir_test_doubles/stub_surface_builder.h"

#include "src/server/shell/surface.h"
=======
>>>>>>> 606441e7

#include <gmock/gmock.h>
#include <gtest/gtest.h>

namespace mc = mir::compositor;
namespace mf = mir::frontend;
namespace msh = mir::shell;
namespace ms = mir::surfaces;
namespace geom = mir::geometry;
namespace mt = mir::test;
namespace mtd = mir::test::doubles;

namespace
{
struct MockSessionContainer : public msh::SessionContainer
{
    MOCK_METHOD1(insert_session, void(std::shared_ptr<mf::Session> const&));
    MOCK_METHOD1(remove_session, void(std::shared_ptr<mf::Session> const&));
    MOCK_METHOD0(lock, void());
    MOCK_METHOD0(unlock, void());
};

struct MockFocusSequence: public msh::FocusSequence
{
    MOCK_CONST_METHOD1(successor_of, std::shared_ptr<mf::Session>(std::shared_ptr<mf::Session> const&));
    MOCK_CONST_METHOD1(predecessor_of, std::shared_ptr<mf::Session>(std::shared_ptr<mf::Session> const&));
    MOCK_CONST_METHOD0(default_focus, std::shared_ptr<mf::Session>());
};

struct SessionManagerSetup : public testing::Test
{
    SessionManagerSetup()
      : session_manager(mt::fake_shared(surface_factory),
                        mt::fake_shared(container),
                        mt::fake_shared(sequence),
                        mt::fake_shared(focus_setter))
    {
    }

<<<<<<< HEAD
    mtd::StubSurfaceBuilder surface_builder;
=======
>>>>>>> 606441e7
    mtd::MockSurfaceFactory surface_factory;
    MockSessionContainer container;
    MockFocusSequence sequence;
    mtd::MockFocusSetter focus_setter;

    msh::SessionManager session_manager;
};

}

TEST_F(SessionManagerSetup, open_and_close_session)
{
    using namespace ::testing;
 
    EXPECT_CALL(container, insert_session(_)).Times(1);
    EXPECT_CALL(container, remove_session(_)).Times(1);
    EXPECT_CALL(focus_setter, set_focus_to(_));
    EXPECT_CALL(focus_setter, set_focus_to(std::shared_ptr<mf::Session>())).Times(1);

    EXPECT_CALL(sequence, default_focus()).WillOnce(Return((std::shared_ptr<mf::Session>())));

    auto session = session_manager.open_session("Visual Basic Studio");
    session_manager.close_session(session);
}

TEST_F(SessionManagerSetup, closing_session_removes_surfaces)
{
    using namespace ::testing;

    EXPECT_CALL(surface_factory, create_surface(_)).Times(1);

    ON_CALL(surface_factory, create_surface(_)).WillByDefault(
       Return(std::make_shared<mtd::StubSurface>()));

    EXPECT_CALL(container, insert_session(_)).Times(1);
    EXPECT_CALL(container, remove_session(_)).Times(1);

    EXPECT_CALL(focus_setter, set_focus_to(_)).Times(1);
    EXPECT_CALL(focus_setter, set_focus_to(std::shared_ptr<mf::Session>())).Times(1);

    EXPECT_CALL(sequence, default_focus()).WillOnce(Return((std::shared_ptr<mf::Session>())));

    auto session = session_manager.open_session("Visual Basic Studio");
    session->create_surface(mf::a_surface());

    session_manager.close_session(session);
}

TEST_F(SessionManagerSetup, new_applications_receive_focus)
{
    using namespace ::testing;
    std::shared_ptr<mf::Session> new_session;

    EXPECT_CALL(container, insert_session(_)).Times(1);
    EXPECT_CALL(focus_setter, set_focus_to(_)).WillOnce(SaveArg<0>(&new_session));

    auto session = session_manager.open_session("Visual Basic Studio");
    EXPECT_EQ(session, new_session);
}

TEST_F(SessionManagerSetup, apps_selected_by_id_receive_focus)
{
    using namespace ::testing;

    auto session1 = session_manager.open_session("Visual Basic Studio");
    auto session2 = session_manager.open_session("IntelliJ IDEA");

    session_manager.tag_session_with_lightdm_id(session1, 1);

    EXPECT_CALL(focus_setter, set_focus_to(session1));
    session_manager.focus_session_with_lightdm_id(1);
}

TEST_F(SessionManagerSetup, closing_apps_selected_by_id_changes_focus)
{
    using namespace ::testing;

    auto session1 = session_manager.open_session("Visual Basic Studio");
    auto session2 = session_manager.open_session("IntelliJ IDEA");

    session_manager.tag_session_with_lightdm_id(session1, 1);
    session_manager.focus_session_with_lightdm_id(1);

    EXPECT_CALL(sequence, default_focus()).WillOnce(Return(session2));
    EXPECT_CALL(focus_setter, set_focus_to(session2));

    session_manager.close_session(session1);
}

TEST_F(SessionManagerSetup, create_surface_for_session_forwards_and_then_focuses_session)
{
    using namespace ::testing;    
    
    ON_CALL(surface_factory, create_surface(_)).WillByDefault(
        Return(std::make_shared<mtd::StubSurface>()));

    // Once for session creation and once for surface creation
    {
        InSequence seq;

        EXPECT_CALL(focus_setter, set_focus_to(_)).Times(1); // Session creation
        EXPECT_CALL(surface_factory, create_surface(_)).Times(1);
        EXPECT_CALL(focus_setter, set_focus_to(_)).Times(1); // Post Surface creation
    }
    
    auto session1 = session_manager.open_session("Weather Report");
    session_manager.create_surface_for(session1, mf::a_surface());
}
<|MERGE_RESOLUTION|>--- conflicted
+++ resolved
@@ -23,18 +23,15 @@
 #include "mir/frontend/surface_creation_parameters.h"
 #include "mir/shell/focus_sequence.h"
 #include "mir/surfaces/surface.h"
-
+#include "mir/input/input_channel.h"
+#include "mir_test_doubles/mock_buffer_bundle.h"
 #include "mir_test/fake_shared.h"
 #include "mir_test_doubles/mock_surface_factory.h"
-#include "mir_test_doubles/stub_surface.h"
 #include "mir_test_doubles/mock_focus_setter.h"
-<<<<<<< HEAD
 #include "mir_test_doubles/null_buffer_bundle.h"
 #include "mir_test_doubles/stub_surface_builder.h"
 
 #include "src/server/shell/surface.h"
-=======
->>>>>>> 606441e7
 
 #include <gmock/gmock.h>
 #include <gtest/gtest.h>
@@ -43,6 +40,7 @@
 namespace mf = mir::frontend;
 namespace msh = mir::shell;
 namespace ms = mir::surfaces;
+namespace mi = mir::input;
 namespace geom = mir::geometry;
 namespace mt = mir::test;
 namespace mtd = mir::test::doubles;
@@ -74,10 +72,7 @@
     {
     }
 
-<<<<<<< HEAD
     mtd::StubSurfaceBuilder surface_builder;
-=======
->>>>>>> 606441e7
     mtd::MockSurfaceFactory surface_factory;
     MockSessionContainer container;
     MockFocusSequence sequence;
@@ -109,8 +104,12 @@
 
     EXPECT_CALL(surface_factory, create_surface(_)).Times(1);
 
+    std::shared_ptr<mi::InputChannel> null_input_channel;
     ON_CALL(surface_factory, create_surface(_)).WillByDefault(
-       Return(std::make_shared<mtd::StubSurface>()));
+       Return(std::make_shared<msh::Surface>(
+           mt::fake_shared(surface_builder),
+           mf::a_surface(),
+           null_input_channel)));
 
     EXPECT_CALL(container, insert_session(_)).Times(1);
     EXPECT_CALL(container, remove_session(_)).Times(1);
@@ -121,7 +120,7 @@
     EXPECT_CALL(sequence, default_focus()).WillOnce(Return((std::shared_ptr<mf::Session>())));
 
     auto session = session_manager.open_session("Visual Basic Studio");
-    session->create_surface(mf::a_surface());
+    session->create_surface(mf::a_surface().of_size(geom::Size{geom::Width{1024}, geom::Height{768}}));
 
     session_manager.close_session(session);
 }
@@ -169,10 +168,13 @@
 
 TEST_F(SessionManagerSetup, create_surface_for_session_forwards_and_then_focuses_session)
 {
-    using namespace ::testing;    
-    
+    using namespace ::testing;
+    std::shared_ptr<mi::InputChannel> null_input_channel;
     ON_CALL(surface_factory, create_surface(_)).WillByDefault(
-        Return(std::make_shared<mtd::StubSurface>()));
+        Return(std::make_shared<msh::Surface>(
+            mt::fake_shared(surface_builder),
+            mf::a_surface(),
+            null_input_channel)));
 
     // Once for session creation and once for surface creation
     {
