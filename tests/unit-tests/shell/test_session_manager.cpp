--- conflicted
+++ resolved
@@ -97,10 +97,7 @@
     using namespace ::testing;
 
     EXPECT_CALL(surface_factory, create_surface(_)).Times(1);
-<<<<<<< HEAD
-=======
 
->>>>>>> e92535c8
     ON_CALL(surface_factory, create_surface(_)).WillByDefault(
        Return(std::make_shared<mtd::StubSurface>()));
 
