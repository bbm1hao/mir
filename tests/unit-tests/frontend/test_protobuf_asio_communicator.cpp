--- conflicted
+++ resolved
@@ -72,7 +72,6 @@
     }
 };
 
-<<<<<<< HEAD
 struct NullDeleter
 {
     void operator()(void* )
@@ -80,6 +79,13 @@
     }
 };
 
+class MockLogger : public mir::client::Logger
+{
+    virtual std::ostream& error()
+    {
+        return std::cerr;
+    }
+};
 
 class MockIpcFactory : public mf::ProtobufIpcFactory
 {
@@ -101,15 +107,6 @@
 private:
     std::shared_ptr<mir::protobuf::DisplayServer> server;
 };
-=======
-class MockLogger : public mir::client::Logger
-{
-    virtual std::ostream& error()
-    {
-        return std::cerr;
-    }
-};
->>>>>>> 6a804d70
 
 struct ProtobufAsioCommunicatorTestFixture : public ::testing::Test
 {
@@ -120,14 +117,9 @@
     }
 
     ProtobufAsioCommunicatorTestFixture() :
-<<<<<<< HEAD
         factory(std::make_shared<MockIpcFactory>(collector)),
         comm(socket_name(), factory),
-        channel(socket_name()),
-=======
-        comm(socket_name(), &collector),
         channel(socket_name(), std::make_shared<MockLogger>()),
->>>>>>> 6a804d70
         display_server(&channel)
     {
         connect_message.set_width(640);
@@ -228,7 +220,7 @@
     struct Client
     {
         Client() :
-            channel(ProtobufAsioMultiClientCommunicatorTestFixture::socket_name()),
+            channel(ProtobufAsioMultiClientCommunicatorTestFixture::socket_name(), std::make_shared<MockLogger>()),
             display_server(&channel)
         {
             connect_message.set_width(640);
