/*
 * Copyright © 2012-2014 Canonical Ltd.
 *
 * This program is free software: you can redistribute it and/or modify
 * it under the terms of the GNU General Public License version 3 as
 * published by the Free Software Foundation.
 *
 * This program is distributed in the hope that it will be useful,
 * but WITHOUT ANY WARRANTY; without even the implied warranty of
 * MERCHANTABILITY or FITNESS FOR A PARTICULAR PURPOSE.  See the
 * GNU General Public License for more details.
 *
 * You should have received a copy of the GNU General Public License
 * along with this program.  If not, see <http://www.gnu.org/licenses/>.
 *
 * Authored by: Alexandros Frantzis <alexandros.frantzis@canonical.com>
 */

#include "mir/compositor/buffer_stream.h"
#include "src/server/frontend/session_mediator.h"
#include "src/server/report/null_report_factory.h"
#include "src/server/frontend/resource_cache.h"
#include "src/server/scene/application_session.h"
#include "mir/graphics/display.h"
#include "mir/graphics/display_configuration.h"
#include "mir/graphics/platform.h"
#include "mir/graphics/platform_ipc_package.h"
#include "mir/graphics/buffer_ipc_message.h"
#include "mir/graphics/platform_operation_message.h"
#include "mir/input/cursor_images.h"
#include "mir/graphics/platform_ipc_operations.h"
#include "src/server/scene/basic_surface.h"
#include "mir/test/doubles/mock_display.h"
#include "mir/test/doubles/mock_display_changer.h"
#include "mir/test/doubles/null_display.h"
#include "mir/test/doubles/null_event_sink.h"
#include "mir/test/doubles/null_display_changer.h"
#include "mir/test/doubles/mock_buffer_stream.h"
#include "mir/test/doubles/mock_display.h"
#include "mir/test/doubles/mock_shell.h"
#include "mir/test/doubles/mock_frontend_surface.h"
#include "mir/test/doubles/mock_event_sink.h"
#include "mir/test/doubles/stub_buffer.h"
#include "mir/test/doubles/mock_buffer.h"
#include "mir/test/doubles/stub_session.h"
#include "mir/test/doubles/stub_display_configuration.h"
#include "mir/test/doubles/stub_buffer_allocator.h"
#include "mir/test/doubles/null_screencast.h"
#include "mir/test/doubles/null_application_not_responding_detector.h"
#include "mir/test/doubles/mock_platform_ipc_operations.h"
#include "mir/test/display_config_matchers.h"
#include "mir/test/fake_shared.h"
#include "mir/frontend/connector.h"
#include "mir/frontend/event_sink.h"
#include "mir_protobuf.pb.h"

#include "gmock_set_arg.h"
#include <boost/exception/errinfo_errno.hpp>
#include <boost/throw_exception.hpp>
#include <gtest/gtest.h>
#include <gmock/gmock.h>

#include <stdexcept>

namespace mf = mir::frontend;
namespace mg = mir::graphics;
namespace mc = mir::compositor;
namespace ms = mir::scene;
namespace geom = mir::geometry;
namespace mp = mir::protobuf;
namespace msh = mir::shell;
namespace mt = mir::test;
namespace mtd = mt::doubles;
namespace mr = mir::report;

namespace
{

struct MockResourceCache : public mf::MessageResourceCache
{
    MOCK_METHOD2(save_resource, void(google::protobuf::MessageLite*, std::shared_ptr<void> const&));
    MOCK_METHOD2(save_fd, void(google::protobuf::MessageLite*, mir::Fd const&));
    MOCK_METHOD1(free_resource, void(google::protobuf::MessageLite*));
};

struct StubConfig : public mtd::NullDisplayConfiguration
{
    StubConfig(std::shared_ptr<mg::DisplayConfigurationOutput> const& conf)
       : outputs{conf, conf}
    {
    }
    virtual void for_each_output(std::function<void(mg::DisplayConfigurationOutput const&)> f) const override
    {
        for(auto const& disp : outputs)
        {
            f(*disp);
        }
    }

    std::vector<std::shared_ptr<mg::DisplayConfigurationOutput>> outputs;
};

struct MockConfig : public mg::DisplayConfiguration
{
    MOCK_CONST_METHOD1(for_each_card, void(std::function<void(mg::DisplayConfigurationCard const&)>));
    MOCK_CONST_METHOD1(for_each_output, void(std::function<void(mg::DisplayConfigurationOutput const&)>));
    MOCK_METHOD1(for_each_output, void(std::function<void(mg::UserDisplayConfigurationOutput&)>));
};

struct MockConnector : public mf::Connector
{
public:
    void start() override {}
    void stop() override {}

    int client_socket_fd() const override { return 0; }

    MOCK_CONST_METHOD1(client_socket_fd, int (std::function<void(std::shared_ptr<mf::Session> const&)> const&));
};

class StubbedSession : public mtd::StubSession
{
public:
    StubbedSession() :
        last_surface_id{0}
    {
    }

    std::shared_ptr<mf::Surface> get_surface(mf::SurfaceId surface) const
    {
        if (mock_surfaces.find(surface) == mock_surfaces.end())
            BOOST_THROW_EXCEPTION(std::logic_error("Invalid SurfaceId"));
        return mock_surfaces.at(surface);
    }

    std::shared_ptr<mf::BufferStream> get_buffer_stream(mf::BufferStreamId stream) const override
    {
        return get_surface(mf::SurfaceId(stream.as_value()))->primary_buffer_stream();
    }

    std::shared_ptr<mtd::MockFrontendSurface> mock_surface_at(mf::SurfaceId id)
    {
        if (mock_surfaces.end() == mock_surfaces.find(id))
            return create_mock_surface(id); 
        return mock_surfaces.at(id);
    }

    std::shared_ptr<mtd::MockBufferStream> mock_primary_stream_at(mf::SurfaceId id)
    {
        if (mock_surfaces.end() == mock_surfaces.find(id))
            create_mock_surface(id);
        return mock_streams.at(id);
    }

    std::shared_ptr<mtd::MockFrontendSurface> create_mock_surface(mf::SurfaceId id)
    {
        using namespace testing;
        auto surface = std::make_shared<testing::NiceMock<mtd::MockFrontendSurface>>(testing_client_input_fd);
        auto stream = std::make_shared<testing::NiceMock<mtd::MockBufferStream>>();

        auto buffer1 = std::make_shared<mtd::StubBuffer>();
        auto buffer2 = std::make_shared<mtd::StubBuffer>();
        ON_CALL(*stream, swap_buffers(testing::_,testing::_))
            .WillByDefault(testing::Invoke(
            [buffer1, buffer2](mg::Buffer* b, std::function<void(mg::Buffer* new_buffer)> complete)
            {
                if ((!b) || (b == buffer1.get()))
                    complete(buffer2.get());
                if (b == buffer2.get())
                    complete(buffer1.get()); 
            }));

        ON_CALL(*surface, primary_buffer_stream())
            .WillByDefault(Return(stream));


        mock_surfaces[id] = surface;
        mock_streams[id] = stream;
        return surface;
    }

    mf::SurfaceId create_surface(ms::SurfaceCreationParameters const& /* params */)
    {
        mf::SurfaceId id{last_surface_id};
        if (mock_surfaces.end() == mock_surfaces.find(id))
            create_mock_surface(id);
        last_surface_id++;
        return id;
    }

    void destroy_surface(mf::SurfaceId surface)
    {
        mock_surfaces.erase(surface);
    }

    std::map<mf::SurfaceId, std::shared_ptr<mtd::MockBufferStream>> mock_streams;
    std::map<mf::SurfaceId, std::shared_ptr<mtd::MockFrontendSurface>> mock_surfaces;
    static int const testing_client_input_fd;
    int last_surface_id;
};

int const StubbedSession::testing_client_input_fd{11};

class MockGraphicBufferAllocator : public mtd::StubBufferAllocator
{
public:
    MockGraphicBufferAllocator()
    {
        ON_CALL(*this, supported_pixel_formats())
            .WillByDefault(testing::Return(std::vector<MirPixelFormat>()));
    }

    MOCK_METHOD0(supported_pixel_formats, std::vector<MirPixelFormat>());
};

struct StubScreencast : mtd::NullScreencast
{
    std::shared_ptr<mg::Buffer> capture(mf::ScreencastSessionId)
    {
        return mt::fake_shared(stub_buffer);
    }

    mtd::StubBuffer stub_buffer;
};

struct SessionMediator : public ::testing::Test
{
    SessionMediator()
        : shell{std::make_shared<testing::NiceMock<mtd::MockShell>>()},
          graphics_changer{std::make_shared<mtd::NullDisplayChanger>()},
          surface_pixel_formats{mir_pixel_format_argb_8888, mir_pixel_format_xrgb_8888},
          report{mr::null_session_mediator_report()},
          resource_cache{std::make_shared<mf::ResourceCache>()},
          stub_screencast{std::make_shared<StubScreencast>()},
          stubbed_session{std::make_shared<StubbedSession>()},
          null_callback{google::protobuf::NewPermanentCallback(google::protobuf::DoNothing)},
          mediator{
            shell, mt::fake_shared(mock_ipc_operations), graphics_changer,
            surface_pixel_formats, report,
            std::make_shared<mtd::NullEventSink>(),
            resource_cache, stub_screencast, &connector, nullptr, nullptr,
            std::make_shared<mtd::NullANRDetector>()}
    {
        using namespace ::testing;

        ON_CALL(*shell, open_session(_, _, _)).WillByDefault(Return(stubbed_session));

        ON_CALL(*shell, create_surface( _, _)).WillByDefault(
            WithArg<1>(Invoke(stubbed_session.get(), &StubbedSession::create_surface)));

        ON_CALL(*shell, destroy_surface( _, _)).WillByDefault(
            WithArg<1>(Invoke(stubbed_session.get(), &StubbedSession::destroy_surface)));
    }

    MockConnector connector;
    testing::NiceMock<mtd::MockPlatformIpcOperations> mock_ipc_operations;
    std::shared_ptr<testing::NiceMock<mtd::MockShell>> const shell;
    std::shared_ptr<mf::DisplayChanger> const graphics_changer;
    std::vector<MirPixelFormat> const surface_pixel_formats;
    std::shared_ptr<mf::SessionMediatorReport> const report;
    std::shared_ptr<mf::ResourceCache> const resource_cache;
    std::shared_ptr<StubScreencast> const stub_screencast;
    std::shared_ptr<StubbedSession> const stubbed_session;
    std::unique_ptr<google::protobuf::Closure> null_callback;
    mf::SessionMediator mediator;

    mp::ConnectParameters connect_parameters;
    mp::Connection connection;
    mp::SurfaceParameters surface_parameters;
    mp::Surface surface_response;
    mp::SurfaceId surface_id_request;
    mp::Buffer buffer_response;
    mp::DRMMagic drm_request;
    mp::DRMAuthMagicStatus drm_response;
    mp::BufferRequest buffer_request;
};
}

TEST_F(SessionMediator, disconnect_releases_session)
{
    using namespace ::testing;
    EXPECT_CALL(*shell, close_session(_))
        .Times(1);

    mediator.connect(&connect_parameters, &connection, null_callback.get());
    mediator.disconnect(nullptr, nullptr, null_callback.get());
}

TEST_F(SessionMediator, connect_calls_connect_handler)
{
    using namespace ::testing;
    int connects_handled_count = 0;

    mf::ConnectionContext const context
    {
        [&](std::shared_ptr<mf::Session> const&) { ++connects_handled_count; },
        nullptr
    };

    mf::SessionMediator mediator{
        shell, mt::fake_shared(mock_ipc_operations), graphics_changer,
        surface_pixel_formats, report,
        std::make_shared<mtd::NullEventSink>(),
        resource_cache, stub_screencast, context, nullptr, nullptr,
        std::make_shared<mtd::NullANRDetector>()};

    EXPECT_THAT(connects_handled_count, Eq(0));

    mediator.connect(&connect_parameters, &connection, null_callback.get());
    EXPECT_THAT(connects_handled_count, Eq(1));

    mediator.disconnect(nullptr, nullptr, null_callback.get());
    EXPECT_THAT(connects_handled_count, Eq(1));
}

TEST_F(SessionMediator, calling_methods_before_connect_throws)
{
    EXPECT_THROW({
        mediator.create_surface(&surface_parameters, &surface_response, null_callback.get());
    }, std::logic_error);

    EXPECT_THROW({
        mediator.next_buffer(&surface_id_request, &buffer_response, null_callback.get());
    }, std::logic_error);

    EXPECT_THROW({
        mediator.exchange_buffer(&buffer_request, &buffer_response, null_callback.get());
    }, std::logic_error);

    EXPECT_THROW({
        mediator.release_surface(&surface_id_request, nullptr, null_callback.get());
    }, std::logic_error);

    EXPECT_THROW({
        mediator.drm_auth_magic(&drm_request, &drm_response, null_callback.get());
    }, std::logic_error);

    EXPECT_THROW({
        mediator.disconnect(nullptr, nullptr, null_callback.get());
    }, std::logic_error);
}

TEST_F(SessionMediator, calling_methods_after_connect_works)
{
    mediator.connect(&connect_parameters, &connection, null_callback.get());

    EXPECT_NO_THROW({
        mediator.create_surface(&surface_parameters, &surface_response, null_callback.get());
        *buffer_request.mutable_buffer() = surface_response.buffer_stream().buffer();
        buffer_request.mutable_id()->set_value(surface_response.id().value());
        mediator.next_buffer(&surface_id_request, &buffer_response, null_callback.get());
        mediator.exchange_buffer(&buffer_request, &buffer_response, null_callback.get());
        mediator.release_surface(&surface_id_request, nullptr, null_callback.get());
    });

    mediator.disconnect(nullptr, nullptr, null_callback.get());
}

TEST_F(SessionMediator, calling_methods_after_disconnect_throws)
{
    mediator.connect(&connect_parameters, &connection, null_callback.get());
    mediator.disconnect(nullptr, nullptr, null_callback.get());

    EXPECT_THROW({
        mediator.create_surface(&surface_parameters, &surface_response, null_callback.get());
    }, std::logic_error);

    EXPECT_THROW({
        mediator.next_buffer(&surface_id_request, &buffer_response, null_callback.get());
    }, std::logic_error);

    EXPECT_THROW({
        mediator.exchange_buffer(&buffer_request, &buffer_response, null_callback.get());
    }, std::logic_error);

    EXPECT_THROW({
        mediator.release_surface(&surface_id_request, nullptr, null_callback.get());
    }, std::logic_error);

    EXPECT_THROW({
        mediator.drm_auth_magic(&drm_request, &drm_response, null_callback.get());
    }, std::logic_error);

    EXPECT_THROW({
        mediator.disconnect(nullptr, nullptr, null_callback.get());
    }, std::logic_error);
}

//How does this test fail? consider removal
TEST_F(SessionMediator, can_reconnect_after_disconnect)
{
    mediator.connect(&connect_parameters, &connection, null_callback.get());
    mediator.disconnect(nullptr, nullptr, null_callback.get());
    mediator.connect(&connect_parameters, &connection, null_callback.get());
}

TEST_F(SessionMediator, connect_packs_display_configuration)
{
    using namespace testing;
    mtd::StubDisplayConfig config;
    auto mock_display = std::make_shared<NiceMock<mtd::MockDisplayChanger>>();
    ON_CALL(*mock_display, active_configuration())
        .WillByDefault(Return(mt::fake_shared(config)));

    mf::SessionMediator mediator(
        shell, mt::fake_shared(mock_ipc_operations), mock_display,
        surface_pixel_formats, report,
        std::make_shared<mtd::NullEventSink>(),
        resource_cache, std::make_shared<mtd::NullScreencast>(),
<<<<<<< HEAD
        nullptr, nullptr, nullptr);
    mediator.connect(&connect_parameters, &connection, null_callback.get());
=======
        nullptr, nullptr, nullptr,
        std::make_shared<mtd::NullANRDetector>());
    mediator.connect(nullptr, &connect_parameters, &connection, null_callback.get());
>>>>>>> fe419230

    EXPECT_THAT(connection.display_configuration(), mt::DisplayConfigMatches(std::cref(config)));
}

TEST_F(SessionMediator, creating_surface_packs_response_with_input_fds)
{
    mediator.connect(&connect_parameters, &connection, null_callback.get());

    mediator.create_surface(&surface_parameters, &surface_response, null_callback.get());
    ASSERT_THAT(surface_response.fd().size(), testing::Ge(1));
    EXPECT_EQ(StubbedSession::testing_client_input_fd, surface_response.fd(0));

    mediator.disconnect(nullptr, nullptr, null_callback.get());
}

TEST_F(SessionMediator, no_input_channel_returns_no_fds)
{
    using namespace testing;

    auto surface = stubbed_session->mock_surface_at(mf::SurfaceId{0});
    EXPECT_CALL(*surface, supports_input())
        .WillOnce(Return(false));
    EXPECT_CALL(*surface, client_input_fd())
        .Times(0);

    mediator.connect(&connect_parameters, &connection, null_callback.get());

    mediator.create_surface(&surface_parameters, &surface_response, null_callback.get());
    EXPECT_THAT(surface_response.fd().size(), Eq(0));

    mediator.disconnect(nullptr, nullptr, null_callback.get());
}

TEST_F(SessionMediator, session_only_sends_mininum_information_for_buffers)
{
    using namespace testing;
    mf::SurfaceId surf_id{0};
    mtd::StubBuffer buffer1;
    mtd::StubBuffer buffer2;
    auto stream = stubbed_session->mock_primary_stream_at(surf_id);
    ON_CALL(*stream, swap_buffers(nullptr,_))
        .WillByDefault(InvokeArgument<1>(&buffer2));
    ON_CALL(*stream, swap_buffers(&buffer1,_))
        .WillByDefault(InvokeArgument<1>(&buffer2));
    ON_CALL(*stream, swap_buffers(&buffer2,_))
        .WillByDefault(InvokeArgument<1>(&buffer1));

    //create
    Sequence seq;
    EXPECT_CALL(*stream, swap_buffers(_, _))
        .InSequence(seq)
        .WillOnce(InvokeArgument<1>(&buffer2));
    EXPECT_CALL(mock_ipc_operations, pack_buffer(_, Ref(buffer2), mg::BufferIpcMsgType::full_msg))
        .InSequence(seq);
    //swap1
    EXPECT_CALL(*stream, swap_buffers(&buffer2, _))
        .InSequence(seq)
        .WillOnce(InvokeArgument<1>(&buffer1));
    EXPECT_CALL(mock_ipc_operations, pack_buffer(_, Ref(buffer1), mg::BufferIpcMsgType::full_msg))
        .InSequence(seq);
    //swap2
    EXPECT_CALL(*stream, swap_buffers(&buffer1, _))
        .InSequence(seq)
        .WillOnce(InvokeArgument<1>(&buffer2));
    EXPECT_CALL(mock_ipc_operations, pack_buffer(_, Ref(buffer2), mg::BufferIpcMsgType::update_msg))
        .InSequence(seq);
    //swap3
    EXPECT_CALL(*stream, swap_buffers(&buffer2, _))
        .InSequence(seq)
        .WillOnce(InvokeArgument<1>(&buffer1));
    EXPECT_CALL(mock_ipc_operations, pack_buffer(_, Ref(buffer1), mg::BufferIpcMsgType::update_msg))
        .InSequence(seq);

    mediator.connect(&connect_parameters, &connection, null_callback.get());

    mediator.create_surface(&surface_parameters, &surface_response, null_callback.get());
    surface_id_request = surface_response.id();
    mediator.next_buffer(&surface_id_request, &buffer_response, null_callback.get());
    mediator.next_buffer(&surface_id_request, &buffer_response, null_callback.get());
    mediator.next_buffer(&surface_id_request, &buffer_response, null_callback.get());
    mediator.disconnect(nullptr, nullptr, null_callback.get());
}

TEST_F(SessionMediator, session_with_multiple_surfaces_only_sends_needed_buffers)
{
    using namespace testing;
    EXPECT_CALL(mock_ipc_operations, pack_buffer(_,_,mg::BufferIpcMsgType::full_msg))
        .Times(4);
    EXPECT_CALL(mock_ipc_operations, pack_buffer(_,_,mg::BufferIpcMsgType::update_msg))
        .Times(4);

    mediator.connect(&connect_parameters, &connection, null_callback.get());

    mp::Surface surface_response[2];
    mp::SurfaceId buffer_request[2];
    mediator.create_surface(&surface_parameters, &surface_response[0], null_callback.get());
    mediator.create_surface(&surface_parameters, &surface_response[1], null_callback.get());
    buffer_request[0] = surface_response[0].id();
    buffer_request[1] = surface_response[1].id();

    mediator.next_buffer(&buffer_request[0], &buffer_response, null_callback.get());
    mediator.next_buffer(&buffer_request[1], &buffer_response, null_callback.get());
    mediator.next_buffer(&buffer_request[0], &buffer_response, null_callback.get());
    mediator.next_buffer(&buffer_request[1], &buffer_response, null_callback.get());
    mediator.next_buffer(&buffer_request[0], &buffer_response, null_callback.get());
    mediator.next_buffer(&buffer_request[1], &buffer_response, null_callback.get());

    mediator.disconnect(nullptr, nullptr, null_callback.get());
}

TEST_F(SessionMediator, destroys_tracker_associated_with_destroyed_surface)
{
    using namespace testing;
    mf::SurfaceId first_id{0};
    mp::Surface surface_response;

    EXPECT_CALL(mock_ipc_operations, pack_buffer(_,_,mg::BufferIpcMsgType::full_msg))
        .Times(2);

    mediator.connect(&connect_parameters, &connection, null_callback.get());
    mediator.create_surface(&surface_parameters, &surface_response, null_callback.get());
    surface_id_request.set_value(first_id.as_value());
    mediator.release_surface(&surface_id_request, nullptr, null_callback.get());

    stubbed_session->last_surface_id = first_id.as_value();

    mediator.create_surface(&surface_parameters, &surface_response, null_callback.get());
    surface_id_request.set_value(first_id.as_value());
    mediator.release_surface(&surface_id_request, nullptr, null_callback.get());
    mediator.disconnect(nullptr, nullptr, null_callback.get());
}

TEST_F(SessionMediator, buffer_resource_for_surface_unaffected_by_other_surfaces)
{
    using namespace testing;
    mtd::StubBuffer buffer;
    mediator.connect(&connect_parameters, &connection, null_callback.get());
    mp::SurfaceParameters surface_request;
    mp::Surface surface_response;

    auto stream1 = stubbed_session->mock_primary_stream_at(mf::SurfaceId{0});
    ON_CALL(*stream1, swap_buffers(_,_))
        .WillByDefault(InvokeArgument<1>(&buffer));

    mediator.create_surface(&surface_request, &surface_response, null_callback.get());
    mp::SurfaceId our_surface{surface_response.id()};

    /* Creating a new surface should not affect our surfaces' buffers */
    EXPECT_CALL(*stream1, swap_buffers(_, _)).Times(0);
    mediator.create_surface(&surface_request, &surface_response, null_callback.get());
    Mock::VerifyAndClearExpectations(stream1.get());

    mp::SurfaceId new_surface{surface_response.id()};
    mp::Buffer buffer_response;

    /* Getting the next buffer of new surface should not affect our surfaces' buffers */
    mediator.next_buffer(&new_surface, &buffer_response, null_callback.get());

    /* Getting the next buffer of our surface should post the original */
    EXPECT_CALL(*stream1, swap_buffers(Eq(&buffer),_)).Times(1);

    mediator.next_buffer(&our_surface, &buffer_response, null_callback.get());
    mediator.disconnect(nullptr, nullptr, null_callback.get());
}

TEST_F(SessionMediator, display_config_request)
{
    using namespace testing;
    mp::ConnectParameters connect_parameters;
    mp::Connection connection;

    bool used0 = false, used1 = true;
    geom::Point pt0{44,22}, pt1{3,2};
    size_t mode_index0 = 1, mode_index1 = 3;
    MirPixelFormat format0{mir_pixel_format_invalid};
    MirPixelFormat format1{mir_pixel_format_argb_8888};
    mg::DisplayConfigurationOutputId id0{6}, id1{3};

    NiceMock<MockConfig> mock_display_config;
    mtd::StubDisplayConfig stub_display_config;
    auto mock_display_selector = std::make_shared<mtd::MockDisplayChanger>();

    Sequence seq;
    EXPECT_CALL(*mock_display_selector, active_configuration())
        .InSequence(seq)
        .WillOnce(Return(mt::fake_shared(mock_display_config)));
    EXPECT_CALL(*mock_display_selector, active_configuration())
        .InSequence(seq)
        .WillOnce(Return(mt::fake_shared(mock_display_config)));
    EXPECT_CALL(*mock_display_selector, configure(_,_))
        .InSequence(seq);
    EXPECT_CALL(*mock_display_selector, active_configuration())
        .InSequence(seq)
        .WillOnce(Return(mt::fake_shared(stub_display_config)));

    mf::SessionMediator mediator{
        shell, mt::fake_shared(mock_ipc_operations), mock_display_selector,
        surface_pixel_formats, report,
        std::make_shared<mtd::NullEventSink>(), resource_cache,
        std::make_shared<mtd::NullScreencast>(),
         nullptr, nullptr, nullptr,
        std::make_shared<mtd::NullANRDetector>()};

    mediator.connect(&connect_parameters, &connection, null_callback.get());

    mp::DisplayConfiguration configuration_response;
    mp::DisplayConfiguration configuration;
    auto disp0 = configuration.add_display_output();
    disp0->set_output_id(id0.as_value());
    disp0->set_used(used0);
    disp0->set_position_x(pt0.x.as_uint32_t());
    disp0->set_position_y(pt0.y.as_uint32_t());
    disp0->set_current_mode(mode_index0);
    disp0->set_current_format(format0);
    disp0->set_power_mode(static_cast<uint32_t>(mir_power_mode_on));
    disp0->set_orientation(mir_orientation_left);

    auto disp1 = configuration.add_display_output();
    disp1->set_output_id(id1.as_value());
    disp1->set_used(used1);
    disp1->set_position_x(pt1.x.as_uint32_t());
    disp1->set_position_y(pt1.y.as_uint32_t());
    disp1->set_current_mode(mode_index1);
    disp1->set_current_format(format1);
    disp1->set_power_mode(static_cast<uint32_t>(mir_power_mode_off));
    disp1->set_orientation(mir_orientation_inverted);

    mediator.configure_display(&configuration,
                                       &configuration_response, null_callback.get());

    EXPECT_THAT(configuration_response, mt::DisplayConfigMatches(std::cref(stub_display_config)));

    mediator.disconnect(nullptr, nullptr, null_callback.get());
}

TEST_F(SessionMediator, fully_packs_buffer_for_create_screencast)
{
    using namespace testing;

    mp::ScreencastParameters screencast_parameters;
    mp::Screencast screencast;
    auto const& stub_buffer = stub_screencast->stub_buffer;

    EXPECT_CALL(mock_ipc_operations, pack_buffer(_, Ref(stub_buffer), _));

    mediator.create_screencast(&screencast_parameters,
                               &screencast, null_callback.get());
    EXPECT_EQ(stub_buffer.id().as_value(), screencast.buffer_stream().buffer().buffer_id());
}

TEST_F(SessionMediator, partially_packs_buffer_for_screencast_buffer)
{
    using namespace testing;

    mp::ScreencastId screencast_id;
    mp::Buffer protobuf_buffer;
    auto const& stub_buffer = stub_screencast->stub_buffer;

    EXPECT_CALL(mock_ipc_operations,
        pack_buffer(_, Ref(stub_buffer), mg::BufferIpcMsgType::update_msg))
        .Times(1);

    mediator.screencast_buffer(&screencast_id,
                               &protobuf_buffer, null_callback.get());
    EXPECT_EQ(stub_buffer.id().as_value(), protobuf_buffer.buffer_id());
}

TEST_F(SessionMediator, prompt_provider_fds_allocated_by_connector)
{
    using namespace ::testing;
    int const fd_count{11};
    int const dummy_fd{__LINE__};
    mp::SocketFDRequest request;
    mp::SocketFD response;
    request.set_number(fd_count);

    EXPECT_CALL(connector, client_socket_fd(_))
        .Times(fd_count)
        .WillRepeatedly(Return(dummy_fd));

    mediator.connect(&connect_parameters, &connection, null_callback.get());

    mediator.new_fds_for_prompt_providers(&request, &response, null_callback.get());
    EXPECT_THAT(response.fd_size(), Eq(fd_count));

    mediator.disconnect(nullptr, nullptr, null_callback.get());
}

TEST_F(SessionMediator, exchange_buffer)
{
    using namespace testing;
    auto const& mock_stream = stubbed_session->mock_primary_stream_at(mf::SurfaceId{0});
    mp::Buffer exchanged_buffer;
    mtd::StubBuffer stub_buffer1;
    mtd::StubBuffer stub_buffer2;

    //create
    Sequence seq;
    EXPECT_CALL(*mock_stream, swap_buffers(_, _))
        .InSequence(seq)
        .WillOnce(InvokeArgument<1>(&stub_buffer1));
    //exchange
    EXPECT_CALL(*mock_stream, swap_buffers(&stub_buffer1,_))
        .InSequence(seq)
        .WillOnce(InvokeArgument<1>(&stub_buffer2));

    mediator.connect(&connect_parameters, &connection, null_callback.get());
    mediator.create_surface(&surface_parameters, &surface_response, null_callback.get());
    EXPECT_THAT(surface_response.buffer_stream().buffer().buffer_id(), Eq(stub_buffer1.id().as_value()));

    buffer_request.mutable_id()->set_value(surface_response.id().value());
    buffer_request.mutable_buffer()->set_buffer_id(surface_response.buffer_stream().buffer().buffer_id());
    mediator.exchange_buffer(&buffer_request, &exchanged_buffer, null_callback.get());
    EXPECT_THAT(exchanged_buffer.buffer_id(), Eq(stub_buffer2.id().as_value()));
}

TEST_F(SessionMediator, session_exchange_buffer_sends_minimum_information)
{
    using namespace testing;
    mp::Buffer exchanged_buffer;
    mf::SurfaceId surf_id{0};
    mtd::StubBuffer buffer1;
    mtd::StubBuffer buffer2;
    auto stream = stubbed_session->mock_primary_stream_at(surf_id);
    ON_CALL(*stream, swap_buffers(nullptr,_))
        .WillByDefault(InvokeArgument<1>(&buffer2));
    ON_CALL(*stream, swap_buffers(&buffer1,_))
        .WillByDefault(InvokeArgument<1>(&buffer2));
    ON_CALL(*stream, swap_buffers(&buffer2,_))
        .WillByDefault(InvokeArgument<1>(&buffer1));

    Sequence seq;
    //create
    EXPECT_CALL(mock_ipc_operations, pack_buffer(_, Ref(buffer2), mg::BufferIpcMsgType::full_msg))
        .InSequence(seq);
    //swap1
    EXPECT_CALL(mock_ipc_operations, unpack_buffer(_, Ref(buffer2)))
        .InSequence(seq);
    EXPECT_CALL(mock_ipc_operations, pack_buffer(_, Ref(buffer1), mg::BufferIpcMsgType::full_msg))
        .InSequence(seq);
    //swap2
    EXPECT_CALL(mock_ipc_operations, unpack_buffer(_, Ref(buffer1)))
        .InSequence(seq);
    EXPECT_CALL(mock_ipc_operations, pack_buffer(_, Ref(buffer2), mg::BufferIpcMsgType::update_msg))
        .InSequence(seq);
    //swap3
    EXPECT_CALL(mock_ipc_operations, unpack_buffer(_, Ref(buffer2)))
        .InSequence(seq);
    EXPECT_CALL(mock_ipc_operations, pack_buffer(_, Ref(buffer1), mg::BufferIpcMsgType::update_msg))
        .InSequence(seq);

    mediator.connect(&connect_parameters, &connection, null_callback.get());

    mediator.create_surface(&surface_parameters, &surface_response, null_callback.get());
    buffer_request.mutable_id()->set_value(surface_response.id().value());
    buffer_request.mutable_buffer()->set_buffer_id(surface_response.buffer_stream().buffer().buffer_id());

    mediator.exchange_buffer(&buffer_request, &exchanged_buffer, null_callback.get());
    buffer_request.mutable_buffer()->set_buffer_id(exchanged_buffer.buffer_id());

    mediator.exchange_buffer(&buffer_request, &exchanged_buffer, null_callback.get());
    buffer_request.mutable_buffer()->set_buffer_id(exchanged_buffer.buffer_id());

    mediator.exchange_buffer(&buffer_request, &exchanged_buffer, null_callback.get());
    mediator.disconnect(nullptr, nullptr, null_callback.get());
}

TEST_F(SessionMediator, exchange_buffer_throws_if_client_submits_bad_request)
{
    using namespace testing;
    auto const& mock_stream = stubbed_session->mock_primary_stream_at(mf::SurfaceId{0});
    mp::Buffer exchanged_buffer;
    mtd::StubBuffer stub_buffer1;
    mtd::StubBuffer stub_buffer2;

    EXPECT_CALL(*mock_stream, swap_buffers(_, _))
        .WillOnce(InvokeArgument<1>(&stub_buffer1));

    mediator.connect(&connect_parameters, &connection, null_callback.get());
    mediator.create_surface(&surface_parameters, &surface_response, null_callback.get());
    EXPECT_THAT(surface_response.buffer_stream().buffer().buffer_id(), Eq(stub_buffer1.id().as_value()));

    buffer_request.mutable_id()->set_value(surface_response.id().value());
    //client doesnt own stub_buffer2
    buffer_request.mutable_buffer()->set_buffer_id(stub_buffer2.id().as_value());
    EXPECT_THROW({
        mediator.exchange_buffer(&buffer_request, &exchanged_buffer, null_callback.get());
    }, std::logic_error);

    //client made up its own surface id.
    buffer_request.mutable_id()->set_value(surface_response.id().value() + 2); 
    buffer_request.mutable_buffer()->set_buffer_id(stub_buffer1.id().as_value());
    EXPECT_THROW({
        mediator.exchange_buffer(&buffer_request, &exchanged_buffer, null_callback.get());
    }, std::logic_error);
}

TEST_F(SessionMediator, exchange_buffer_different_for_different_surfaces)
{
    using namespace testing;
    mp::SurfaceParameters surface_request;
    mp::BufferRequest req1;
    mp::BufferRequest req2;
    auto const& mock_stream1 = stubbed_session->mock_primary_stream_at(mf::SurfaceId{0});
    auto const& mock_stream2 = stubbed_session->mock_primary_stream_at(mf::SurfaceId{1});
    Sequence seq;
    EXPECT_CALL(*mock_stream1, swap_buffers(_,_))
        .InSequence(seq);
    EXPECT_CALL(*mock_stream2, swap_buffers(_,_))
        .InSequence(seq);
    EXPECT_CALL(*mock_stream2, swap_buffers(_,_))
        .InSequence(seq);
    EXPECT_CALL(*mock_stream1, swap_buffers(_,_))
        .InSequence(seq);

    mediator.connect(&connect_parameters, &connection, null_callback.get());

    mediator.create_surface(&surface_request, &surface_response, null_callback.get());
    req1.mutable_id()->set_value(surface_response.id().value());
    *req1.mutable_buffer() = surface_response.buffer_stream().buffer();
    mediator.create_surface(&surface_request, &surface_response, null_callback.get());
    req2.mutable_id()->set_value(surface_response.id().value());
    *req2.mutable_buffer() = surface_response.buffer_stream().buffer();
    mediator.exchange_buffer(&req2, &buffer_response, null_callback.get());
    mediator.exchange_buffer(&req1, &buffer_response, null_callback.get());
    mediator.disconnect(nullptr, nullptr, null_callback.get());
}

TEST_F(SessionMediator, buffer_fd_resources_are_put_in_resource_cache)
{
    using namespace testing;
    NiceMock<MockResourceCache> mock_cache;
    mp::Buffer exchanged_buffer;

    mir::Fd fake_fd0(mir::IntOwnedFd{99});
    mir::Fd fake_fd1(mir::IntOwnedFd{100});
    mir::Fd fake_fd2(mir::IntOwnedFd{101});

    EXPECT_CALL(mock_ipc_operations, pack_buffer(_,_,_))
        .WillOnce(Invoke([&](mg::BufferIpcMessage& msg, mg::Buffer const&, mg::BufferIpcMsgType)
        { msg.pack_fd(fake_fd0); }))
        .WillOnce(Invoke([&](mg::BufferIpcMessage& msg, mg::Buffer const&, mg::BufferIpcMsgType)
        { msg.pack_fd(fake_fd1); }))
        .WillOnce(Invoke([&](mg::BufferIpcMessage& msg, mg::Buffer const&, mg::BufferIpcMsgType)
        { msg.pack_fd(fake_fd2); }));

    EXPECT_CALL(mock_cache, save_fd(_,fake_fd0));
    EXPECT_CALL(mock_cache, save_fd(_,fake_fd1));
    EXPECT_CALL(mock_cache, save_fd(_,fake_fd2));

    mf::SessionMediator mediator{
        shell, mt::fake_shared(mock_ipc_operations), graphics_changer,
        surface_pixel_formats, report,
        std::make_shared<mtd::NullEventSink>(),
        mt::fake_shared(mock_cache), stub_screencast, &connector, nullptr, nullptr,
        std::make_shared<mtd::NullANRDetector>()};

    mediator.connect(&connect_parameters, &connection, null_callback.get());
    mediator.create_surface(&surface_parameters, &surface_response, null_callback.get());
    buffer_request.mutable_id()->set_value(surface_response.id().value());
    buffer_request.mutable_buffer()->set_buffer_id(surface_response.buffer_stream().buffer().buffer_id());

    mediator.exchange_buffer(&buffer_request, &exchanged_buffer, null_callback.get());
    buffer_request.mutable_buffer()->set_buffer_id(exchanged_buffer.buffer_id());
    exchanged_buffer.clear_fd();

    mediator.exchange_buffer(&buffer_request, &exchanged_buffer, null_callback.get());
    buffer_request.mutable_buffer()->set_buffer_id(exchanged_buffer.buffer_id());
    buffer_request.mutable_buffer()->clear_fd();
}

//FIXME: we have an platform specific request in the protocol!
TEST_F(SessionMediator, drm_auth_magic_calls_platform_operation_abstraction)
{
    using namespace testing;

    int magic{0x3248};
    int test_response{4};
    mg::PlatformOperationMessage response;
    response.data.resize(sizeof(int));
    *(reinterpret_cast<int*>(response.data.data())) = test_response;

    mg::PlatformOperationMessage request;
    drm_request.set_magic(magic);

    EXPECT_CALL(mock_ipc_operations, platform_operation(_, _))
        .Times(1)
        .WillOnce(DoAll(SaveArg<1>(&request), Return(response)));

    mediator.connect(&connect_parameters, &connection, null_callback.get());
    mediator.drm_auth_magic(&drm_request, &drm_response, null_callback.get());
    mediator.disconnect(nullptr, nullptr, null_callback.get());

    ASSERT_THAT(request.data.size(), Eq(sizeof(int)));
    EXPECT_THAT(*(reinterpret_cast<int*>(request.data.data())), Eq(magic));
    EXPECT_THAT(drm_response.status_code(), Eq(test_response));
}

// Regression test for LP: #1441759
TEST_F(SessionMediator, completes_exchange_buffer_when_completion_is_invoked_asynchronously_from_thread_that_initiated_exchange)
{
    using namespace testing;
    auto const& mock_stream = stubbed_session->mock_primary_stream_at(mf::SurfaceId{0});
    mtd::StubBuffer stub_buffer1;
    mtd::StubBuffer stub_buffer2;
    std::function<void(mg::Buffer*)> completion_func;

    // create
    InSequence seq;
    EXPECT_CALL(*mock_stream, swap_buffers(_, _))
        .WillOnce(InvokeArgument<1>(&stub_buffer1));
    // exchange, steal completion function
    EXPECT_CALL(*mock_stream, swap_buffers(_,_))
        .WillOnce(SaveArg<1>(&completion_func));

    mediator.connect(&connect_parameters, &connection, null_callback.get());
    mediator.create_surface(&surface_parameters, &surface_response, null_callback.get());

    buffer_request.mutable_id()->set_value(surface_response.id().value());
    *buffer_request.mutable_buffer() = surface_response.buffer_stream().buffer();

    mediator.exchange_buffer(&buffer_request, &buffer_response, null_callback.get());

    // Execute completion function asynchronously (i.e. not as part of the exchange_buffer
    // call), but from the same thread that initiated the exchange_buffer operation
    completion_func(&stub_buffer2);
}

MATCHER(ConfigEq, "stream configurations are equivalent")
{
    return (std::get<0>(arg).stream_id == std::get<1>(arg).stream_id) &&
           (std::get<0>(arg).displacement == std::get<1>(arg).displacement);
}

MATCHER_P(StreamsAre, value, "configuration streams match")
{
    if(!arg.streams.is_set())
        return false;
    EXPECT_THAT(arg.streams.value(), testing::Pointwise(ConfigEq(), value));
    return !(::testing::Test::HasFailure());
}

TEST_F(SessionMediator, arranges_bufferstreams_via_shell)
{
    using namespace testing;
    mp::Void null;
    mp::SurfaceModifications mods;
    mp::BufferStreamParameters stream_request;
    std::array<mp::BufferStream,2> streams;
    std::array<geom::Displacement,2> displacement = { {
        geom::Displacement{-12,11}, geom::Displacement{4,-3} } };

    mediator.connect(&connect_parameters, &connection, null_callback.get());
    mediator.create_surface(&surface_parameters, &surface_response, null_callback.get());
    for (auto &stream : streams)
        mediator.create_buffer_stream(&stream_request, &stream, null_callback.get());
    mods.mutable_surface_id()->set_value(surface_response.id().value());
    for (auto i = 0u; i < streams.size(); i++)
    {
        auto stream = mods.mutable_surface_specification()->add_stream();
        stream->mutable_id()->set_value(streams[i].id().value());
        stream->set_displacement_x(displacement[i].dx.as_int());
        stream->set_displacement_y(displacement[i].dy.as_int());
    }

    EXPECT_CALL(*shell, modify_surface(_,
        mf::SurfaceId{surface_response.id().value()},
        StreamsAre(std::vector<msh::StreamSpecification>{
            {mf::BufferStreamId(streams[0].id().value()), displacement[0]},
            {mf::BufferStreamId(streams[1].id().value()), displacement[1]}
        })));

    mediator.modify_surface(&mods, &null, null_callback.get());
}

TEST_F(SessionMediator, sends_a_buffer_when_submit_buffer_is_called)
{
    using namespace testing;
    auto mock_sink = std::make_shared<mtd::MockEventSink>();
    auto buffer1 = std::make_shared<mtd::StubBuffer>();
    mf::SessionMediator mediator{
        shell, mt::fake_shared(mock_ipc_operations), graphics_changer,
        surface_pixel_formats, report, mock_sink,
        resource_cache, stub_screencast, nullptr, nullptr, nullptr,
        std::make_shared<mtd::NullANRDetector>()};

    mp::Void null;
    mp::BufferRequest request;

    mediator.connect(&connect_parameters, &connection, null_callback.get());
    mediator.create_surface(&surface_parameters, &surface_response, null_callback.get());

    request.mutable_id()->set_value(surface_response.id().value());
    request.mutable_buffer()->set_buffer_id(surface_response.buffer_stream().buffer().buffer_id());
    auto mock_stream = stubbed_session->mock_primary_stream_at(mf::SurfaceId{0});

    InSequence seq;
    EXPECT_CALL(mock_ipc_operations, unpack_buffer(_,_));
    EXPECT_CALL(*mock_stream, swap_buffers(_,_))
        .WillOnce(InvokeArgument<1>(buffer1.get()));
    EXPECT_CALL(*mock_sink, send_buffer(_, Ref(*buffer1), mg::BufferIpcMsgType::full_msg));

    mediator.submit_buffer(&request, &null, null_callback.get());
}<|MERGE_RESOLUTION|>--- conflicted
+++ resolved
@@ -407,14 +407,10 @@
         surface_pixel_formats, report,
         std::make_shared<mtd::NullEventSink>(),
         resource_cache, std::make_shared<mtd::NullScreencast>(),
-<<<<<<< HEAD
-        nullptr, nullptr, nullptr);
-    mediator.connect(&connect_parameters, &connection, null_callback.get());
-=======
         nullptr, nullptr, nullptr,
         std::make_shared<mtd::NullANRDetector>());
-    mediator.connect(nullptr, &connect_parameters, &connection, null_callback.get());
->>>>>>> fe419230
+    mediator.connect(&connect_parameters, &connection, null_callback.get());
+
 
     EXPECT_THAT(connection.display_configuration(), mt::DisplayConfigMatches(std::cref(config)));
 }
