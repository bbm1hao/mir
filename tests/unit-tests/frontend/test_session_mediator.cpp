--- conflicted
+++ resolved
@@ -212,10 +212,7 @@
           report{mr::null_session_mediator_report()},
           resource_cache{std::make_shared<mf::ResourceCache>()},
           stub_screencast{std::make_shared<StubScreencast>()},
-<<<<<<< HEAD
           mock_tracker{std::make_shared<mtd::MockSurfaceTracker>()},
-=======
->>>>>>> bbc91a2a
           stubbed_session{std::make_shared<StubbedSession>()},
           null_callback{google::protobuf::NewPermanentCallback(google::protobuf::DoNothing)}
     {
@@ -239,10 +236,7 @@
     std::shared_ptr<mf::SessionMediatorReport> const report;
     std::shared_ptr<mf::ResourceCache> const resource_cache;
     std::shared_ptr<StubScreencast> const stub_screencast;
-<<<<<<< HEAD
     std::shared_ptr<mtd::MockSurfaceTracker> mock_tracker;
-=======
->>>>>>> bbc91a2a
     std::shared_ptr<StubbedSession> const stubbed_session;
     std::unique_ptr<google::protobuf::Closure> null_callback;
 
@@ -268,11 +262,7 @@
         shell, graphics_platform, graphics_changer,
         surface_pixel_formats, report,
         std::make_shared<mtd::NullEventSink>(),
-<<<<<<< HEAD
         resource_cache, stub_screencast, &connector, {}, mock_tracker};
-=======
-        resource_cache, stub_screencast, &connector, {}};
->>>>>>> bbc91a2a
     mediator.connect(nullptr, &connect_parameters, &connection, null_callback.get());
     mediator.disconnect(nullptr, nullptr, nullptr, null_callback.get());
 }
@@ -292,11 +282,7 @@
         shell, graphics_platform, graphics_changer,
         surface_pixel_formats, report,
         std::make_shared<mtd::NullEventSink>(),
-<<<<<<< HEAD
         resource_cache, stub_screencast, context, nullptr, mock_tracker};
-=======
-        resource_cache, stub_screencast, context, nullptr};
->>>>>>> bbc91a2a
 
     EXPECT_THAT(connects_handled_count, Eq(0));
 
@@ -313,11 +299,7 @@
         shell, graphics_platform, graphics_changer,
         surface_pixel_formats, report,
         std::make_shared<mtd::NullEventSink>(),
-<<<<<<< HEAD
-        resource_cache, stub_screencast, &connector, nullptr, mock_tracker};
-=======
-        resource_cache, stub_screencast, &connector, nullptr};
->>>>>>> bbc91a2a
+        resource_cache, stub_screencast, &connector, nullptr, mock_tracker};
 
     EXPECT_THROW({
         mediator.create_surface(nullptr, &surface_parameters, &surface_response, null_callback.get());
@@ -347,11 +329,7 @@
         shell, graphics_platform, graphics_changer,
         surface_pixel_formats, report,
         std::make_shared<mtd::NullEventSink>(),
-<<<<<<< HEAD
-        resource_cache, stub_screencast, &connector, nullptr, mock_tracker};
-=======
-        resource_cache, stub_screencast, &connector, nullptr};
->>>>>>> bbc91a2a
+        resource_cache, stub_screencast, &connector, nullptr, mock_tracker};
 
     mediator.connect(nullptr, &connect_parameters, &connection, null_callback.get());
 
@@ -371,11 +349,7 @@
         shell, graphics_platform, graphics_changer,
         surface_pixel_formats, report,
         std::make_shared<mtd::NullEventSink>(),
-<<<<<<< HEAD
-        resource_cache, stub_screencast, &connector, nullptr, mock_tracker};
-=======
-        resource_cache, stub_screencast, &connector, nullptr};
->>>>>>> bbc91a2a
+        resource_cache, stub_screencast, &connector, nullptr, mock_tracker};
 
     mediator.connect(nullptr, &connect_parameters, &connection, null_callback.get());
     mediator.disconnect(nullptr, nullptr, nullptr, null_callback.get());
@@ -408,11 +382,7 @@
         shell, graphics_platform, graphics_changer,
         surface_pixel_formats, report,
         std::make_shared<mtd::NullEventSink>(),
-<<<<<<< HEAD
-        resource_cache, stub_screencast, &connector, nullptr, mock_tracker};
-=======
-        resource_cache, stub_screencast, &connector, nullptr};
->>>>>>> bbc91a2a
+        resource_cache, stub_screencast, &connector, nullptr, mock_tracker};
 
     mediator.connect(nullptr, &connect_parameters, &connection, null_callback.get());
     mediator.disconnect(nullptr, nullptr, nullptr, null_callback.get());
@@ -432,11 +402,7 @@
         surface_pixel_formats, report,
         std::make_shared<mtd::NullEventSink>(),
         resource_cache, std::make_shared<mtd::NullScreencast>(),
-<<<<<<< HEAD
         nullptr, nullptr, mock_tracker);
-=======
-        nullptr, nullptr);
->>>>>>> bbc91a2a
     mediator.connect(nullptr, &connect_parameters, &connection, null_callback.get());
 
     EXPECT_THAT(connection.display_configuration(), mt::DisplayConfigMatches(std::cref(config)));
@@ -448,11 +414,7 @@
         shell, graphics_platform, graphics_changer,
         surface_pixel_formats, report,
         std::make_shared<mtd::NullEventSink>(),
-<<<<<<< HEAD
-        resource_cache, stub_screencast, &connector, nullptr, mock_tracker};
-=======
-        resource_cache, stub_screencast, &connector, nullptr};
->>>>>>> bbc91a2a
+        resource_cache, stub_screencast, &connector, nullptr, mock_tracker};
     mediator.connect(nullptr, &connect_parameters, &connection, null_callback.get());
 
     mediator.create_surface(nullptr, &surface_parameters, &surface_response, null_callback.get());
@@ -476,17 +438,10 @@
         shell, graphics_platform, graphics_changer,
         surface_pixel_formats, report,
         std::make_shared<mtd::NullEventSink>(),
-<<<<<<< HEAD
-        resource_cache, stub_screencast, &connector, nullptr, mock_tracker};
-
-    mediator.connect(nullptr, &connect_parameters, &connection, null_callback.get());
-
-=======
-        resource_cache, stub_screencast, &connector, nullptr};
-
-    mediator.connect(nullptr, &connect_parameters, &connection, null_callback.get());
-
->>>>>>> bbc91a2a
+        resource_cache, stub_screencast, &connector, nullptr, mock_tracker};
+
+    mediator.connect(nullptr, &connect_parameters, &connection, null_callback.get());
+
     mediator.create_surface(nullptr, &surface_parameters, &surface_response, null_callback.get());
     EXPECT_THAT(surface_response.fd().size(), Eq(0));
 
@@ -496,7 +451,6 @@
 TEST_F(SessionMediator, session_only_sends_mininum_information_for_buffers)
 {
     using namespace testing;
-<<<<<<< HEAD
     mf::SurfaceId surf_id{0};
     mtd::StubBuffer buffer1;
     mtd::StubBuffer buffer2;
@@ -561,47 +515,7 @@
         resource_cache, stub_screencast, &connector, nullptr, mock_tracker};
 
     mediator.connect(nullptr, &connect_parameters, &connection, null_callback.get());
-=======
-    mtd::StubBuffer buffer1;
-    mtd::StubBuffer buffer2;
-    mp::Buffer buffer_response[3];
-    auto surface = stubbed_session->mock_surface_at(mf::SurfaceId{0});
-    Sequence seq;
-
-    //create
-    EXPECT_CALL(*surface, swap_buffers(_, _))
-        .InSequence(seq)
-        .WillOnce(InvokeArgument<1>(&buffer2));
-    EXPECT_CALL(*graphics_platform, fill_buffer_package(_, &buffer2, mg::BufferIpcMsgType::full_msg))
-        .InSequence(seq);
-    //swap1
-    EXPECT_CALL(*surface, swap_buffers(&buffer2, _))
-        .InSequence(seq)
-        .WillOnce(InvokeArgument<1>(&buffer1));
-    EXPECT_CALL(*graphics_platform, fill_buffer_package(_, &buffer1, mg::BufferIpcMsgType::full_msg))
-        .InSequence(seq);
-    //swap2
-    EXPECT_CALL(*surface, swap_buffers(&buffer1, _))
-        .InSequence(seq)
-        .WillOnce(InvokeArgument<1>(&buffer2));
-    EXPECT_CALL(*graphics_platform, fill_buffer_package(_, &buffer2, mg::BufferIpcMsgType::update_msg))
-        .InSequence(seq);
-    //swap3
-    EXPECT_CALL(*surface, swap_buffers(&buffer2, _))
-        .InSequence(seq)
-        .WillOnce(InvokeArgument<1>(&buffer1));
-    EXPECT_CALL(*graphics_platform, fill_buffer_package(_, &buffer1, mg::BufferIpcMsgType::update_msg))
-        .InSequence(seq);
-
-    mf::SessionMediator mediator{
-        shell, graphics_platform, graphics_changer,
-        surface_pixel_formats, report,
-        std::make_shared<mtd::NullEventSink>(),
-        resource_cache, stub_screencast, &connector, nullptr};
-
-    mediator.connect(nullptr, &connect_parameters, &connection, null_callback.get());
-
->>>>>>> bbc91a2a
+
     mediator.create_surface(nullptr, &surface_parameters, &surface_response, null_callback.get());
     surface_id_request = surface_response.id();
     mediator.next_buffer(nullptr, &surface_id_request, &buffer_response[0], null_callback.get());
@@ -621,7 +535,6 @@
     buffer_request[0].set_value(first_id.as_value());
     buffer_request[1].set_value(second_id.as_value());
 
-<<<<<<< HEAD
     EXPECT_CALL(*mock_tracker, track_buffer(_, _))
         .WillOnce(Return(false))
         .WillOnce(Return(false))
@@ -631,30 +544,12 @@
         .WillOnce(Return(true))
         .WillOnce(Return(true))
         .WillOnce(Return(true));
-=======
-    auto surface1 = stubbed_session->mock_surface_at(first_id);
-    auto surface2 = stubbed_session->mock_surface_at(second_id);
-    EXPECT_CALL(*surface1, swap_buffers(_,_))
-        .WillOnce(InvokeArgument<1>(&buffer[0]))
-        .WillOnce(InvokeArgument<1>(&buffer[1]))
-        .WillOnce(InvokeArgument<1>(&buffer[0]))
-        .WillOnce(InvokeArgument<1>(&buffer[1]));
-    EXPECT_CALL(*surface2, swap_buffers(_,_))
-        .WillOnce(InvokeArgument<1>(&buffer[2]))
-        .WillOnce(InvokeArgument<1>(&buffer[3]))
-        .WillOnce(InvokeArgument<1>(&buffer[2]))
-        .WillOnce(InvokeArgument<1>(&buffer[3]));
->>>>>>> bbc91a2a
-
-    mf::SessionMediator mediator{
-        shell, graphics_platform, graphics_changer,
-        surface_pixel_formats, report,
-        std::make_shared<mtd::NullEventSink>(),
-<<<<<<< HEAD
-        resource_cache, stub_screencast, &connector, nullptr, mock_tracker};
-=======
-        resource_cache, stub_screencast, &connector, nullptr};
->>>>>>> bbc91a2a
+
+    mf::SessionMediator mediator{
+        shell, graphics_platform, graphics_changer,
+        surface_pixel_formats, report,
+        std::make_shared<mtd::NullEventSink>(),
+        resource_cache, stub_screencast, &connector, nullptr, mock_tracker};
 
     mediator.connect(nullptr, &connect_parameters, &connection, null_callback.get());
 
@@ -686,32 +581,20 @@
         shell, graphics_platform, graphics_changer,
         surface_pixel_formats, report,
         std::make_shared<mtd::NullEventSink>(),
-<<<<<<< HEAD
-        resource_cache, stub_screencast, &connector, nullptr, mock_tracker};
-=======
-        resource_cache, stub_screencast, &connector, nullptr};
->>>>>>> bbc91a2a
+        resource_cache, stub_screencast, &connector, nullptr, mock_tracker};
 
     mediator.connect(nullptr, &connect_parameters, &connection, null_callback.get());
     mp::SurfaceParameters surface_request;
     mp::Surface surface_response;
 
     auto surface1 = stubbed_session->mock_surface_at(mf::SurfaceId{0});
-<<<<<<< HEAD
     ON_CALL(*surface1, swap_buffers(_, _))
         .WillByDefault(InvokeArgument<1>(&buffer));
-=======
-    EXPECT_CALL(*surface1, swap_buffers(_, _))
-        .WillOnce(InvokeArgument<1>(&buffer));
->>>>>>> bbc91a2a
 
     //first surface
     mediator.create_surface(nullptr, &surface_request, &surface_response, null_callback.get());
     mp::SurfaceId our_surface{surface_response.id()};
-<<<<<<< HEAD
     Mock::VerifyAndClearExpectations(surface1.get());
-=======
->>>>>>> bbc91a2a
 
     /* Creating a new surface should not affect our surfaces' buffers */
     EXPECT_CALL(*surface1, swap_buffers(_, _)).Times(0);
@@ -722,17 +605,11 @@
 
     /* Getting the next buffer of new surface should not affect our surfaces' buffers */
     mediator.next_buffer(nullptr, &new_surface, &buffer_response, null_callback.get());
-<<<<<<< HEAD
     Mock::VerifyAndClearExpectations(surface1.get());
 
     /* Getting the next buffer of our surface should post the original */
     EXPECT_CALL(*surface1, swap_buffers(_/*Eq(&buffer)*/, _)).Times(1);
-=======
-
-    /* Getting the next buffer of our surface should post the original */
-    EXPECT_CALL(*surface1, swap_buffers(Eq(&buffer), _)).Times(1);
-
->>>>>>> bbc91a2a
+
     mediator.next_buffer(nullptr, &our_surface, &buffer_response, null_callback.get());
     mediator.disconnect(nullptr, nullptr, nullptr, null_callback.get());
 }
@@ -820,11 +697,7 @@
         shell, graphics_platform, graphics_changer,
         surface_pixel_formats, report,
         std::make_shared<mtd::NullEventSink>(),
-<<<<<<< HEAD
-        resource_cache, stub_screencast, &connector, nullptr, mock_tracker};
-=======
-        resource_cache, stub_screencast, &connector, nullptr};
->>>>>>> bbc91a2a
+        resource_cache, stub_screencast, &connector, nullptr, mock_tracker};
     mediator.create_screencast(nullptr, &screencast_parameters,
                                &screencast, null_callback.get());
     EXPECT_EQ(stub_buffer.id().as_uint32_t(), screencast.buffer().buffer_id());
@@ -847,11 +720,7 @@
         shell, graphics_platform, graphics_changer,
         surface_pixel_formats, report,
         std::make_shared<mtd::NullEventSink>(),
-<<<<<<< HEAD
-        resource_cache, stub_screencast, &connector, nullptr, mock_tracker};
-=======
-        resource_cache, stub_screencast, &connector, nullptr};
->>>>>>> bbc91a2a
+        resource_cache, stub_screencast, &connector, nullptr, mock_tracker};
 
     mediator.screencast_buffer(nullptr, &screencast_id,
                                &protobuf_buffer, null_callback.get());
@@ -875,11 +744,7 @@
         shell, graphics_platform, graphics_changer,
         surface_pixel_formats, report,
         std::make_shared<mtd::NullEventSink>(),
-<<<<<<< HEAD
-        resource_cache, stub_screencast, &connector, nullptr, mock_tracker};
-=======
-        resource_cache, stub_screencast, &connector, nullptr};
->>>>>>> bbc91a2a
+        resource_cache, stub_screencast, &connector, nullptr, mock_tracker};
 
     mediator.connect(nullptr, &connect_parameters, &connection, null_callback.get());
 
