/*
 * Copyright © 2013 Canonical Ltd.
 *
 * This program is free software: you can redistribute it and/or modify
 * it under the terms of the GNU General Public License version 3 as
 * published by the Free Software Foundation.
 *
 * This program is distributed in the hope that it will be useful,
 * but WITHOUT ANY WARRANTY; without even the implied warranty of
 * MERCHANTABILITY or FITNESS FOR A PARTICULAR PURPOSE.  See the
 * GNU General Public License for more details.
 *
 * You should have received a copy of the GNU General Public License
 * along with this program.  If not, see <http://www.gnu.org/licenses/>.
 *
 * Authored by: Alexandros Frantzis <alexandros.frantzis@canonical.com>
 */

#include "src/server/compositor/multi_threaded_compositor.h"
#include "src/server/report/null_report_factory.h"

#include "mir/compositor/display_buffer_compositor.h"
#include "mir/compositor/scene.h"
#include "mir/compositor/display_buffer_compositor_factory.h"
#include "mir/scene/observer.h"

#include "mir_test/current_thread_name.h"
#include "mir_test_doubles/null_display.h"
#include "mir_test_doubles/null_display_buffer.h"
#include "mir_test_doubles/mock_display_buffer.h"
#include "mir_test_doubles/mock_compositor_report.h"
#include "mir_test_doubles/mock_scene.h"
#include "mir_test_doubles/stub_scene.h"

#include <boost/throw_exception.hpp>

#include <unordered_map>
#include <unordered_set>
#include <thread>
#include <mutex>
#include <chrono>

#include <gmock/gmock.h>
#include <gtest/gtest.h>

namespace mc = mir::compositor;
namespace mg = mir::graphics;
namespace ms = mir::scene;
namespace mr = mir::report;
namespace geom = mir::geometry;
namespace mtd = mir::test::doubles;
namespace mt = mir::test;

namespace
{

class StubDisplay : public mtd::NullDisplay
{
 public:
    StubDisplay(unsigned int nbuffers) : buffers{nbuffers} {}

    void for_each_display_buffer(std::function<void(mg::DisplayBuffer&)> const& f) override
    {
        for (auto& db : buffers)
            f(db);
    }

private:
    std::vector<mtd::NullDisplayBuffer> buffers;
};

class StubDisplayWithMockBuffers : public mtd::NullDisplay
{
 public:
    StubDisplayWithMockBuffers(unsigned int nbuffers) : buffers{nbuffers} {}

    void for_each_display_buffer(std::function<void(mg::DisplayBuffer&)> const& f)
    {
        for (auto& db : buffers)
            f(db);
    }

    void for_each_mock_buffer(std::function<void(mtd::MockDisplayBuffer&)> const& f)
    {
        for (auto& db : buffers)
            f(db);
    }

private:
    std::vector<testing::NiceMock<mtd::MockDisplayBuffer>> buffers;
};

class StubScene : public mtd::StubScene
{
public:
    void add_observer(std::shared_ptr<ms::Observer> const& observer_)
    {
        std::lock_guard<std::mutex> lock{observer_mutex};

        if (throw_on_add_observer_)
            BOOST_THROW_EXCEPTION(std::runtime_error(""));

        assert(!observer);
        observer = observer_;
    }

    void remove_observer(std::weak_ptr<ms::Observer> const& /* observer */)
    {
        std::lock_guard<std::mutex> lock{observer_mutex};
        observer.reset();
    }

    void emit_change_event()
    {
        {
            std::lock_guard<std::mutex> lock{observer_mutex};
            
            // Any old event will do.
            if (observer)
                observer->surfaces_reordered();
        }
        /* Reduce run-time under valgrind */
        std::this_thread::yield();
    }

    void throw_on_add_observer(bool flag)
    {
        throw_on_add_observer_ = flag;
    }

private:
    std::mutex observer_mutex;
    std::shared_ptr<ms::Observer> observer;
    bool throw_on_add_observer_;
};

class RecordingDisplayBufferCompositor : public mc::DisplayBufferCompositor
{
public:
    RecordingDisplayBufferCompositor(std::function<void()> const& mark_render_buffer)
        : mark_render_buffer{mark_render_buffer}
    {
    }

<<<<<<< HEAD
    void composite(mg::DisplayBuffer&, mc::SceneElementSequence)
=======
    void composite(mc::SceneElementSequence&&)
>>>>>>> 34cf487b
    {
        mark_render_buffer();
        /* Reduce run-time under valgrind */
        std::this_thread::yield();
    }

private:
    std::function<void()> const mark_render_buffer;
};


class RecordingDisplayBufferCompositorFactory : public mc::DisplayBufferCompositorFactory
{
public:
    std::unique_ptr<mc::DisplayBufferCompositor> create_compositor_for(mg::DisplayBuffer& display_buffer)
    {
        auto raw = new RecordingDisplayBufferCompositor{
            [&display_buffer,this]()
            {
                mark_render_buffer(display_buffer);
            }};
        return std::unique_ptr<RecordingDisplayBufferCompositor>(raw);
    }

    void mark_render_buffer(mg::DisplayBuffer& display_buffer)
    {
        std::lock_guard<std::mutex> lk{m};

        if (records.find(&display_buffer) == records.end())
            records[&display_buffer] = Record(0, std::unordered_set<std::thread::id>());

        ++records[&display_buffer].first;
        records[&display_buffer].second.insert(std::this_thread::get_id());
    }

    bool enough_records_gathered(unsigned int nbuffers, unsigned int min_record_count = 1000)
    {
        std::lock_guard<std::mutex> lk{m};

        if (records.size() < nbuffers)
            return false;

        for (auto const& e : records)
        {
            Record const& r = e.second;
            if (r.first < min_record_count)
                return false;
        }

        return true;
    }

    bool each_buffer_rendered_in_single_thread()
    {
        for (auto const& e : records)
        {
            Record const& r = e.second;
            if (r.second.size() != 1)
                return false;
        }

        return true;
    }

    bool buffers_rendered_in_different_threads()
    {
        std::unordered_set<std::thread::id> seen;
        seen.insert(std::this_thread::get_id());

        for (auto const& e : records)
        {
            Record const& r = e.second;
            auto iter = r.second.begin();
            if (seen.find(*iter) != seen.end())
                return false;
            seen.insert(*iter);
        }

        return true;
    }

    bool check_record_count_for_each_buffer(
            unsigned int nbuffers,
            unsigned int min,
            unsigned int max = ~0u)
    {
        std::lock_guard<std::mutex> lk{m};

        if (records.size() < nbuffers)
            return (min == 0 && max == 0);

        for (auto const& e : records)
        {
            Record const& r = e.second;
            if (r.first < min || r.first > max)
                return false;
        }

        return true;
    }

private:
    std::mutex m;
    typedef std::pair<unsigned int, std::unordered_set<std::thread::id>> Record;
    std::unordered_map<mg::DisplayBuffer*,Record> records;
};

class SurfaceUpdatingDisplayBufferCompositor : public mc::DisplayBufferCompositor
{
public:
    SurfaceUpdatingDisplayBufferCompositor(std::function<void()> const& fake_surface_update)
        : fake_surface_update{fake_surface_update}
    {
    }

<<<<<<< HEAD
    void composite(mg::DisplayBuffer&, mc::SceneElementSequence) override
=======
    void composite(mc::SceneElementSequence&&) override
>>>>>>> 34cf487b
    {
        fake_surface_update();
        /* Reduce run-time under valgrind */
        std::this_thread::yield();
    }

private:
    std::function<void()> const fake_surface_update;
};

class SurfaceUpdatingDisplayBufferCompositorFactory : public mc::DisplayBufferCompositorFactory
{
public:
    SurfaceUpdatingDisplayBufferCompositorFactory(std::shared_ptr<StubScene> const& scene)
        : scene{scene},
          render_count{0}
    {
    }

    std::unique_ptr<mc::DisplayBufferCompositor> create_compositor_for(mg::DisplayBuffer&)
    {
        auto raw = new SurfaceUpdatingDisplayBufferCompositor{[this]{fake_surface_update();}};
        return std::unique_ptr<SurfaceUpdatingDisplayBufferCompositor>(raw);
    }

    void fake_surface_update()
    {
        scene->emit_change_event();
        ++render_count;
    }
    bool enough_renders_happened()
    {
        unsigned int const enough_renders{1000};
        return render_count > enough_renders;
    }

private:
    std::shared_ptr<StubScene> const scene;
    unsigned int render_count;
};

class NullDisplayBufferCompositorFactory : public mc::DisplayBufferCompositorFactory
{
public:
    std::unique_ptr<mc::DisplayBufferCompositor> create_compositor_for(mg::DisplayBuffer&)
    {
        struct NullDisplayBufferCompositor : mc::DisplayBufferCompositor
        {
<<<<<<< HEAD
            void composite(mg::DisplayBuffer&, mc::SceneElementSequence) override
=======
            void composite(mc::SceneElementSequence&&) override
>>>>>>> 34cf487b
            {
            }
        };

        auto raw = new NullDisplayBufferCompositor{};
        return std::unique_ptr<NullDisplayBufferCompositor>(raw);
    }
};

class ThreadNameDisplayBufferCompositorFactory : public mc::DisplayBufferCompositorFactory
{
public:
    std::unique_ptr<mc::DisplayBufferCompositor> create_compositor_for(mg::DisplayBuffer&)
    {
        auto raw = new RecordingDisplayBufferCompositor{
            [this]()
            {
                std::lock_guard<std::mutex> lock{thread_names_mutex};
                thread_names.emplace_back(mt::current_thread_name());
            }};
        return std::unique_ptr<RecordingDisplayBufferCompositor>(raw);
    }

    size_t num_thread_names_gathered()
    {
        std::lock_guard<std::mutex> lock{thread_names_mutex};
        return thread_names.size();
    }

    std::mutex thread_names_mutex;
    std::vector<std::string> thread_names;
};

auto const null_report = mr::null_compositor_report();
unsigned int const composites_per_update{1};
}

TEST(MultiThreadedCompositor, compositing_happens_in_different_threads)
{
    using namespace testing;

    unsigned int const nbuffers{3};

    auto display = std::make_shared<StubDisplay>(nbuffers);
    auto scene = std::make_shared<StubScene>();
    auto db_compositor_factory = std::make_shared<RecordingDisplayBufferCompositorFactory>();
    mc::MultiThreadedCompositor compositor{display, scene, db_compositor_factory, null_report, true};

    compositor.start();

    while (!db_compositor_factory->enough_records_gathered(nbuffers))
        scene->emit_change_event();

    compositor.stop();

    EXPECT_TRUE(db_compositor_factory->each_buffer_rendered_in_single_thread());
    EXPECT_TRUE(db_compositor_factory->buffers_rendered_in_different_threads());
}

TEST(MultiThreadedCompositor, reports_in_the_right_places)
{
    using namespace testing;

    auto display = std::make_shared<StubDisplayWithMockBuffers>(1);
    auto scene = std::make_shared<StubScene>();
    auto db_compositor_factory =
        std::make_shared<RecordingDisplayBufferCompositorFactory>();
    auto mock_report = std::make_shared<mtd::MockCompositorReport>();
    mc::MultiThreadedCompositor compositor{display, scene,
                                           db_compositor_factory,
                                           mock_report,
                                           true};

    EXPECT_CALL(*mock_report, started())
        .Times(1);

    display->for_each_mock_buffer([](mtd::MockDisplayBuffer& mock_buf)
    {
        EXPECT_CALL(mock_buf, make_current()).Times(1);
        EXPECT_CALL(mock_buf, view_area())
            .WillOnce(Return(geom::Rectangle()));
    });

    EXPECT_CALL(*mock_report, added_display(_,_,_,_,_))
        .Times(1);
    EXPECT_CALL(*mock_report, scheduled())
        .Times(2);

    display->for_each_mock_buffer([](mtd::MockDisplayBuffer& mock_buf)
    {
        EXPECT_CALL(mock_buf, release_current()).Times(1);
    });

    EXPECT_CALL(*mock_report, stopped())
        .Times(AtLeast(1));

    compositor.start();
    scene->emit_change_event();
    while (!db_compositor_factory->check_record_count_for_each_buffer(1, composites_per_update))
        std::this_thread::yield();
    compositor.stop();
}

/*
 * It's difficult to test that a render won't happen, without some further
 * introspective capabilities that would complicate the code. This test will
 * catch a problem if it occurs, but can't ensure that a problem, even if
 * present, will occur in a determinstic manner.
 *
 * Nonetheless, the test is useful since it's very likely to fail if a problem
 * is present (and don't forget that it's usually run multiple times per day).
 */
TEST(MultiThreadedCompositor, composites_only_on_demand)
{
    using namespace testing;

    unsigned int const nbuffers = 3;

    auto display = std::make_shared<StubDisplay>(nbuffers);
    auto scene = std::make_shared<StubScene>();
    auto db_compositor_factory = std::make_shared<RecordingDisplayBufferCompositorFactory>();
    mc::MultiThreadedCompositor compositor{display, scene, db_compositor_factory, null_report, true};

    // Verify we're actually starting at zero frames
    EXPECT_TRUE(db_compositor_factory->check_record_count_for_each_buffer(nbuffers, 0, 0));

    compositor.start();

    // Initial render: initial_composites frames should be composited at least
    while (!db_compositor_factory->check_record_count_for_each_buffer(nbuffers, composites_per_update))
        std::this_thread::sleep_for(std::chrono::milliseconds(10));

    // Now we have initial_composites redraws, pause for a while
    std::this_thread::sleep_for(std::chrono::milliseconds(1000));

    // ... and make sure the number is still only 3
    EXPECT_TRUE(db_compositor_factory->check_record_count_for_each_buffer(nbuffers, composites_per_update, composites_per_update));

    // Trigger more surface changes
    scene->emit_change_event();

    // Display buffers should be forced to render another 3, so that's 6
    while (!db_compositor_factory->check_record_count_for_each_buffer(nbuffers, 2*composites_per_update))
        std::this_thread::sleep_for(std::chrono::milliseconds(10));

    // Now pause without any further surface changes
    std::this_thread::sleep_for(std::chrono::milliseconds(1000));

    // Verify we never triggered more than 2*initial_composites compositions
    EXPECT_TRUE(db_compositor_factory->check_record_count_for_each_buffer(nbuffers, 2*composites_per_update, 2*composites_per_update));

    compositor.stop();  // Pause the compositor so we don't race

    // Now trigger many surfaces changes close together
    for (int i = 0; i < 10; i++)
        scene->emit_change_event();

    compositor.start();

    // Display buffers should be forced to render another 3, so that's 9
    while (!db_compositor_factory->check_record_count_for_each_buffer(nbuffers, 3*composites_per_update))
        std::this_thread::sleep_for(std::chrono::milliseconds(10));

    // Now pause without any further surface changes
    std::this_thread::sleep_for(std::chrono::milliseconds(1000));

    // Verify we never triggered more than 9 compositions
    EXPECT_TRUE(db_compositor_factory->check_record_count_for_each_buffer(nbuffers, 3*composites_per_update, 3*composites_per_update));

    compositor.stop();
}

TEST(MultiThreadedCompositor, when_no_initial_composite_is_needed_there_is_none)
{
    using namespace testing;

    unsigned int const nbuffers = 3;

    auto display = std::make_shared<StubDisplay>(nbuffers);
    auto scene = std::make_shared<StubScene>();
    auto db_compositor_factory = std::make_shared<RecordingDisplayBufferCompositorFactory>();
    mc::MultiThreadedCompositor compositor{display, scene, db_compositor_factory, null_report, false};

    // Verify we're actually starting at zero frames
    ASSERT_TRUE(db_compositor_factory->check_record_count_for_each_buffer(nbuffers, 0, 0));

    compositor.start();
    std::this_thread::sleep_for(std::chrono::milliseconds(100));

    // Verify we're still at zero frames
    EXPECT_TRUE(db_compositor_factory->check_record_count_for_each_buffer(nbuffers, 0, 0));

    compositor.stop();
}

TEST(MultiThreadedCompositor, when_no_initial_composite_is_needed_we_still_composite_on_restart)
{
    using namespace testing;

    unsigned int const nbuffers = 3;

    auto display = std::make_shared<StubDisplay>(nbuffers);
    auto scene = std::make_shared<StubScene>();
    auto db_compositor_factory = std::make_shared<RecordingDisplayBufferCompositorFactory>();
    mc::MultiThreadedCompositor compositor{display, scene, db_compositor_factory, null_report, false};

    compositor.start();

    std::this_thread::sleep_for(std::chrono::milliseconds(100));

    // Verify we're actually starting at zero frames
    ASSERT_TRUE(db_compositor_factory->check_record_count_for_each_buffer(nbuffers, 0, 0));

    compositor.stop();
    compositor.start();

    for (int countdown = 100;
        countdown != 0 &&
        !db_compositor_factory->check_record_count_for_each_buffer(nbuffers, composites_per_update, composites_per_update);
        --countdown)
    {
        std::this_thread::sleep_for(std::chrono::milliseconds(10));
    }

    // Verify we composited the expected frame
    EXPECT_TRUE(db_compositor_factory->check_record_count_for_each_buffer(nbuffers, composites_per_update, composites_per_update));

    compositor.stop();
}

TEST(MultiThreadedCompositor, surface_update_from_render_doesnt_deadlock)
{
    using namespace testing;

    unsigned int const nbuffers{3};

    auto display = std::make_shared<StubDisplay>(nbuffers);
    auto scene = std::make_shared<StubScene>();
    auto db_compositor_factory = std::make_shared<SurfaceUpdatingDisplayBufferCompositorFactory>(scene);
    mc::MultiThreadedCompositor compositor{display, scene, db_compositor_factory, null_report, true};

    compositor.start();

    while (!db_compositor_factory->enough_renders_happened())
        std::this_thread::sleep_for(std::chrono::milliseconds(10));

    compositor.stop();
}

TEST(MultiThreadedCompositor, makes_and_releases_display_buffer_current_target)
{
    using namespace testing;

    unsigned int const nbuffers{3};

    auto display = std::make_shared<StubDisplayWithMockBuffers>(nbuffers);
    auto scene = std::make_shared<StubScene>();
    auto db_compositor_factory = std::make_shared<NullDisplayBufferCompositorFactory>();
    mc::MultiThreadedCompositor compositor{display, scene, db_compositor_factory, null_report, true};

    display->for_each_mock_buffer([](mtd::MockDisplayBuffer& mock_buf)
    {
        EXPECT_CALL(mock_buf, view_area())
            .WillOnce(Return(geom::Rectangle()));
        EXPECT_CALL(mock_buf, make_current()).Times(1);
        EXPECT_CALL(mock_buf, release_current()).Times(1);
    });

    compositor.start();
    compositor.stop();
}

TEST(MultiThreadedCompositor, double_start_or_stop_ignored)
{
    using namespace testing;

    unsigned int const nbuffers{3};
    auto display = std::make_shared<StubDisplayWithMockBuffers>(nbuffers);
    auto mock_scene = std::make_shared<mtd::MockScene>();
    auto db_compositor_factory = std::make_shared<NullDisplayBufferCompositorFactory>();
    auto mock_report = std::make_shared<testing::NiceMock<mtd::MockCompositorReport>>();

    EXPECT_CALL(*mock_report, started())
        .Times(1);
    EXPECT_CALL(*mock_report, stopped())
        .Times(1);
    EXPECT_CALL(*mock_scene, add_observer(_))
        .Times(1);
    EXPECT_CALL(*mock_scene, remove_observer(_))
        .Times(1);
    EXPECT_CALL(*mock_scene, scene_elements_for(_))
        .Times(AtLeast(0))
        .WillRepeatedly(Return(mc::SceneElementSequence{}));

    mc::MultiThreadedCompositor compositor{display, mock_scene, db_compositor_factory, mock_report, true};

    compositor.start();
    compositor.start();
    compositor.stop();
    compositor.stop();
}

TEST(MultiThreadedCompositor, cleans_up_after_throw_in_start)
{
    unsigned int const nbuffers{3};

    auto display = std::make_shared<StubDisplayWithMockBuffers>(nbuffers);
    auto scene = std::make_shared<StubScene>();
    auto db_compositor_factory = std::make_shared<RecordingDisplayBufferCompositorFactory>();
    mc::MultiThreadedCompositor compositor{display, scene, db_compositor_factory, null_report, true};

    scene->throw_on_add_observer(true);

    EXPECT_THROW(compositor.start(), std::runtime_error);

    scene->throw_on_add_observer(false);

    /* No point in running the rest of the test if it throws again */
    ASSERT_NO_THROW(compositor.start());

    /* The minimum number of records here should be nbuffers *2, since we are checking for
     * presence of at least one additional rogue compositor thread per display buffer
     * However to avoid timing considerations like one good thread compositing the display buffer
     * twice before the rogue thread gets a chance to, an arbitrary number of records are gathered
     */
    unsigned int min_number_of_records = 100;

    /* Timeout here in case the exception from setting the scene callback put the compositor
     * in a bad state that did not allow it to composite (hence no records gathered)
     */
    auto time_out = std::chrono::steady_clock::now() + std::chrono::seconds(1);
    while (!db_compositor_factory->enough_records_gathered(nbuffers, min_number_of_records) &&
           std::chrono::steady_clock::now() <= time_out)
    {
        scene->emit_change_event();
        std::this_thread::yield();
    }

    /* Check expectation in case a timeout happened */
    EXPECT_TRUE(db_compositor_factory->enough_records_gathered(nbuffers, min_number_of_records));

    compositor.stop();

    /* Only one thread should be rendering each display buffer
     * If the compositor failed to cleanup correctly more than one thread could be
     * compositing the same display buffer
     */
    EXPECT_TRUE(db_compositor_factory->each_buffer_rendered_in_single_thread());
}

TEST(MultiThreadedCompositor, names_compositor_threads)
{
    using namespace testing;

    unsigned int const nbuffers{3};

    auto display = std::make_shared<StubDisplayWithMockBuffers>(nbuffers);
    auto scene = std::make_shared<StubScene>();
    auto db_compositor_factory = std::make_shared<ThreadNameDisplayBufferCompositorFactory>();
    mc::MultiThreadedCompositor compositor{display, scene, db_compositor_factory, null_report, true};

    compositor.start();

    unsigned int const min_number_of_thread_names = 10;

    while (db_compositor_factory->num_thread_names_gathered() < min_number_of_thread_names)
        scene->emit_change_event();

    compositor.stop();

    auto const& thread_names = db_compositor_factory->thread_names;

    for (size_t i = 0; i < thread_names.size(); ++i)
        EXPECT_THAT(thread_names[i], Eq("Mir/Comp")) << "i=" << i;
}

TEST(MultiThreadedCompositor, registers_and_unregisters_with_scene)
{
    using namespace testing;
    unsigned int const nbuffers{3};
    auto display = std::make_shared<StubDisplayWithMockBuffers>(nbuffers);
    auto mock_scene = std::make_shared<NiceMock<mtd::MockScene>>();
    auto db_compositor_factory = std::make_shared<NullDisplayBufferCompositorFactory>();
    auto mock_report = std::make_shared<testing::NiceMock<mtd::MockCompositorReport>>();

    EXPECT_CALL(*mock_scene, register_compositor(_))
        .Times(nbuffers);
    EXPECT_CALL(*mock_scene, unregister_compositor(_))
        .Times(nbuffers);
    mc::MultiThreadedCompositor compositor{display, mock_scene, db_compositor_factory, mock_report, true};

    compositor.start();
    compositor.stop();
}<|MERGE_RESOLUTION|>--- conflicted
+++ resolved
@@ -142,11 +142,7 @@
     {
     }
 
-<<<<<<< HEAD
-    void composite(mg::DisplayBuffer&, mc::SceneElementSequence)
-=======
     void composite(mc::SceneElementSequence&&)
->>>>>>> 34cf487b
     {
         mark_render_buffer();
         /* Reduce run-time under valgrind */
@@ -262,11 +258,7 @@
     {
     }
 
-<<<<<<< HEAD
-    void composite(mg::DisplayBuffer&, mc::SceneElementSequence) override
-=======
     void composite(mc::SceneElementSequence&&) override
->>>>>>> 34cf487b
     {
         fake_surface_update();
         /* Reduce run-time under valgrind */
@@ -315,11 +307,7 @@
     {
         struct NullDisplayBufferCompositor : mc::DisplayBufferCompositor
         {
-<<<<<<< HEAD
-            void composite(mg::DisplayBuffer&, mc::SceneElementSequence) override
-=======
             void composite(mc::SceneElementSequence&&) override
->>>>>>> 34cf487b
             {
             }
         };
