/*
 * Copyright © 2017 Canonical Ltd.
 *
 * This program is free software: you can redistribute it and/or modify it
 * under the terms of the GNU General Public License version 2 or 3 as
 * published by the Free Software Foundation.
 *
 * This program is distributed in the hope that it will be useful,
 * but WITHOUT ANY WARRANTY; without even the implied warranty of
 * MERCHANTABILITY or FITNESS FOR A PARTICULAR PURPOSE.  See the
 * GNU General Public License for more details.
 *
 * You should have received a copy of the GNU General Public License
 * along with this program.  If not, see <http://www.gnu.org/licenses/>.
 *
 * Authored by: Alan Griffiths <alan@octopull.co.uk>
 */

#include <mir/client/surface.h>
#include <mir/client/window_spec.h>

#include <mir_toolkit/mir_window.h>
#include <mir_toolkit/mir_blob.h>

#include <miral/window_management_policy_addendum2.h>

#include <mir/geometry/displacement.h>
#include <mir/input/input_device_info.h>
#include <mir/input/device_capability.h>

#include <mir_test_framework/canonical_window_manager_policy.h>
#include <mir_test_framework/connected_client_with_a_window.h>
#include <mir_test_framework/fake_input_device.h>
#include <mir_test_framework/stub_server_platform_factory.h>
#include <mir/test/event_factory.h>
#include <mir/test/fake_shared.h>
#include <mir/test/signal.h>

#include <gmock/gmock.h>
#include <gtest/gtest.h>

#include <linux/input.h>

#include <atomic>

using namespace std::chrono_literals;
using namespace mir::geometry;
using namespace testing;
using mir::test::fake_shared;
using mir::test::Signal;

namespace
{
class Cookie
{
public:
    Cookie() = default;

    explicit Cookie(MirCookie const* cookie) : self{cookie, deleter} {}

    operator MirCookie const*() const { return self.get(); }

    auto get() const -> MirCookie const* { return self.get(); }

    void reset() { self.reset(); }

    void reset(MirCookie const* cookie) { self.reset(cookie, deleter); }

private:
    static void deleter(MirCookie const* cookie) { mir_cookie_release(cookie); }

    std::shared_ptr<MirCookie const> self;
};

void mir_cookie_release(Cookie const&) = delete;

<<<<<<< HEAD
#if defined(__clang__)
    #pragma GCC diagnostic push
    #pragma GCC diagnostic ignored "-Wdeprecated-declarations"
#endif
struct MockWindowManager : mir::shell::CanonicalWindowManager
{
    using mir::shell::CanonicalWindowManager::CanonicalWindowManager;
#if defined(__clang__)
    #pragma GCC diagnostic pop
#endif

    MOCK_METHOD3(handle_request_move,
        void(std::shared_ptr<mir::scene::Session> const&, std::shared_ptr<mir::scene::Surface> const&, uint64_t));
=======
struct MockWindowManagementPolicy : mir_test_framework::CanonicalWindowManagerPolicy,
                                    miral::WindowManagementPolicyAddendum2
{
    MockWindowManagementPolicy(
        miral::WindowManagerTools const& tools,
        MockWindowManagementPolicy*& self) :
        mir_test_framework::CanonicalWindowManagerPolicy(tools)
    {
        self = this;
    }

    MOCK_METHOD2(handle_request_move, void(miral::WindowInfo&, MirInputEvent const*));
    MOCK_METHOD1(handle_request_drag_and_drop, void(miral::WindowInfo&));
>>>>>>> 78c86901
};

struct MouseMoverAndFaker
{
    void start_dragging_mouse()
    {
        using namespace mir::input::synthesis;
        fake_mouse->emit_event(a_button_down_event().of_button(BTN_LEFT));
    }

    void move_mouse(Displacement const& displacement)
    {
        using mir::input::synthesis::a_pointer_event;
        fake_mouse->emit_event(a_pointer_event().with_movement(displacement.dx.as_int(), displacement.dy.as_int()));
    }

    void release_mouse()
    {
        using namespace mir::input::synthesis;
        fake_mouse->emit_event(a_button_up_event().of_button(BTN_LEFT));
    }

private:
    std::unique_ptr<mir_test_framework::FakeInputDevice> fake_mouse{
        mir_test_framework::add_fake_input_device(
            mir::input::InputDeviceInfo{"mouse", "mouse-uid", mir::input::DeviceCapability::pointer})
    };
};

Rectangle const screen_geometry{{0,   0}, {800, 600}};
auto const receive_event_timeout = 90s;

struct ClientMediatedUserGestures : mir_test_framework::ConnectedClientWithAWindow,
                                    MouseMoverAndFaker
{
    void SetUp() override
    {
        initial_display_layout({screen_geometry});
        override_window_management_policy<MockWindowManagementPolicy>(mock_wm_policy);
        mir_test_framework::ConnectedClientWithAWindow::SetUp();
        ASSERT_THAT(mock_wm_policy, NotNull());

        mir_window_set_event_handler(window, &window_event_handler, this);

        paint_window();

        center_mouse();
    }

    void TearDown() override
    {
        reset_window_event_handler();
        surface.reset();
        mir_test_framework::ConnectedClientWithAWindow::TearDown();
    }

    auto user_initiates_gesture() -> Cookie;

    MockWindowManagementPolicy* mock_wm_policy = 0;

private:
    void center_mouse();
    void paint_window();
    void set_window_event_handler(std::function<void(MirEvent const* event)> const& handler);
    void reset_window_event_handler();
    void invoke_window_event_handler(MirEvent const* event)
    {
        std::lock_guard<decltype(window_event_handler_mutex)> lock{window_event_handler_mutex};
        window_event_handler_(event);
    }

    mir::client::Surface surface;

    std::mutex window_event_handler_mutex;
    std::function<void(MirEvent const* event)> window_event_handler_ = [](MirEvent const*) {};

    static void window_event_handler(MirWindow* window, MirEvent const* event, void* context);
};

void ClientMediatedUserGestures::set_window_event_handler(std::function<void(MirEvent const* event)> const& handler)
{
    std::lock_guard<decltype(window_event_handler_mutex)> lock{window_event_handler_mutex};
    window_event_handler_ = handler;
}

void ClientMediatedUserGestures::reset_window_event_handler()
{
    std::lock_guard<decltype(window_event_handler_mutex)> lock{window_event_handler_mutex};
    window_event_handler_ = [](MirEvent const*) {};
}

void ClientMediatedUserGestures::window_event_handler(MirWindow* /*window*/, MirEvent const* event, void* context)
{
    static_cast<ClientMediatedUserGestures*>(context)->invoke_window_event_handler(event);
}

void ClientMediatedUserGestures::paint_window()
{
    {
        surface = mir::client::Surface{mir_connection_create_render_surface_sync(connection, 42, 42)};
        auto const spec = mir::client::WindowSpec::for_changes(connection);
        mir_window_spec_add_render_surface(spec, surface, 42, 42, 0, 0);
        mir_window_apply_spec(window, spec);
    }

    Signal have_focus;

    set_window_event_handler([&](MirEvent const* event)
        {
            if (mir_event_get_type(event) != mir_event_type_window)
                return;

            auto const window_event = mir_event_get_window_event(event);
            if (mir_window_event_get_attribute(window_event) != mir_window_attrib_focus)
                return;

            if (mir_window_event_get_attribute_value(window_event))
                have_focus.raise();
        });

    mir_buffer_stream_swap_buffers_sync(mir_render_surface_get_buffer_stream(surface, 42, 42, mir_pixel_format_argb_8888));

    EXPECT_THAT(have_focus.wait_for(receive_event_timeout), Eq(true));

    reset_window_event_handler();
}

void ClientMediatedUserGestures::center_mouse()
{
    Signal have_mouseover;

    set_window_event_handler([&](MirEvent const* event)
        {
            if (mir_event_get_type(event) != mir_event_type_input)
                return;

            auto const input_event = mir_event_get_input_event(event);

            if (mir_input_event_get_type(input_event) != mir_input_event_type_pointer)
                return;

            auto const pointer_event = mir_input_event_get_pointer_event(input_event);

            if (mir_pointer_event_action(pointer_event) != mir_pointer_action_enter)
                return;

            have_mouseover.raise();
        });

    move_mouse(0.5 * as_displacement(screen_geometry.size));

// We miss the "mouseover" occasionally (with valgrind and heavy stress about 1/20).
// But it isn't essential for the test and we've probably waited long enough
// for the mouse-down needed by the test to reach the window.
//    EXPECT_THAT(have_mouseover.wait_for(receive_event_timeout), Eq(true));
    have_mouseover.wait_for(receive_event_timeout);

    reset_window_event_handler();
}

auto ClientMediatedUserGestures::user_initiates_gesture() -> Cookie
{
    Cookie cookie;
    Signal have_cookie;

    set_window_event_handler([&](MirEvent const* event)
        {
            if (mir_event_get_type(event) != mir_event_type_input)
                return;

            auto const input_event = mir_event_get_input_event(event);

            if (mir_input_event_get_type(input_event) != mir_input_event_type_pointer)
                return;

            auto const pointer_event = mir_input_event_get_pointer_event(input_event);

            if (mir_pointer_event_action(pointer_event) != mir_pointer_action_button_down)
                return;

            cookie = Cookie{mir_input_event_get_cookie(input_event)};
            have_cookie.raise();
        });

    start_dragging_mouse();

    EXPECT_THAT(have_cookie.wait_for(receive_event_timeout), Eq(true));

    reset_window_event_handler();
    return cookie;
}
}

TEST_F(ClientMediatedUserGestures, when_user_initiates_gesture_client_receives_cookie)
{
    auto const cookie = user_initiates_gesture();

    EXPECT_THAT(cookie.get(), NotNull());
}

TEST_F(ClientMediatedUserGestures, when_client_initiates_move_window_manager_handles_request)
{
    auto const cookie = user_initiates_gesture();
    Signal have_request;
    EXPECT_CALL(*mock_wm_policy, handle_request_move(_, _)).WillOnce(InvokeWithoutArgs([&]{ have_request.raise(); }));

    mir_window_request_user_move(window, cookie);

    EXPECT_THAT(have_request.wait_for(receive_event_timeout), Eq(true));
}<|MERGE_RESOLUTION|>--- conflicted
+++ resolved
@@ -74,21 +74,6 @@
 
 void mir_cookie_release(Cookie const&) = delete;
 
-<<<<<<< HEAD
-#if defined(__clang__)
-    #pragma GCC diagnostic push
-    #pragma GCC diagnostic ignored "-Wdeprecated-declarations"
-#endif
-struct MockWindowManager : mir::shell::CanonicalWindowManager
-{
-    using mir::shell::CanonicalWindowManager::CanonicalWindowManager;
-#if defined(__clang__)
-    #pragma GCC diagnostic pop
-#endif
-
-    MOCK_METHOD3(handle_request_move,
-        void(std::shared_ptr<mir::scene::Session> const&, std::shared_ptr<mir::scene::Surface> const&, uint64_t));
-=======
 struct MockWindowManagementPolicy : mir_test_framework::CanonicalWindowManagerPolicy,
                                     miral::WindowManagementPolicyAddendum2
 {
@@ -102,7 +87,6 @@
 
     MOCK_METHOD2(handle_request_move, void(miral::WindowInfo&, MirInputEvent const*));
     MOCK_METHOD1(handle_request_drag_and_drop, void(miral::WindowInfo&));
->>>>>>> 78c86901
 };
 
 struct MouseMoverAndFaker
