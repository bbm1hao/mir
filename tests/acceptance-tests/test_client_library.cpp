--- conflicted
+++ resolved
@@ -270,21 +270,12 @@
     connection = mir_connect_sync(new_connection().c_str(), __PRETTY_FUNCTION__);
     auto const spec = mir_connection_create_spec_for_normal_surface(
         connection, 123, 456, mir_pixel_format_abgr_8888);
-<<<<<<< HEAD
-    surface = mir_surface_create_sync(spec);
+    window = mir_window_create_sync(spec);
     mir_surface_spec_release(spec);
 
-    EXPECT_THAT(surface, IsValid());
-
-    mir_surface_release(surface, [](MirSurface*, void*){ sleep(1); }, NULL);
-=======
-    window = mir_window_create_sync(spec);
-    mir_surface_spec_release(spec);
-
     EXPECT_THAT(window, IsValid());
 
     mir_window_release(window, [](MirWindow*, void*){ sleep(1); }, NULL);
->>>>>>> b212f524
     mir_connection_release(connection);
 }
 
