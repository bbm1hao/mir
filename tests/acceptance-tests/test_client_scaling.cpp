--- conflicted
+++ resolved
@@ -160,12 +160,8 @@
 {
     using namespace std::literals::chrono_literals;
     auto scale = 2.0f;
-<<<<<<< HEAD
     auto stream = mir_surface_get_buffer_stream(window);
-=======
-    auto stream = mir_surface_get_buffer_stream(surface);
     mir_buffer_stream_set_swapinterval(stream, GetParam());
->>>>>>> ec90bce1
     mir_buffer_stream_set_scale(stream, scale);
 
     mir_buffer_stream_swap_buffers_sync(stream);
