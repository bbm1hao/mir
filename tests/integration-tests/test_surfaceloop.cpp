--- conflicted
+++ resolved
@@ -110,22 +110,6 @@
 {
 namespace
 {
-<<<<<<< HEAD
-
-static const geom::Rectangle default_view_area = geom::Rectangle{geom::Point(),
-                                                                 geom::Size{geom::Width(1600),
-                                                                            geom::Height(1600)}};
-
-class StubDisplay : public mg::Display
-{
- public:
-    geom::Rectangle view_area() const { return default_view_area; }
-    void clear() { std::this_thread::yield(); }
-    bool post_update() { return true; }
-};
-
-=======
->>>>>>> 371f513c
 struct SurfaceSync
 {
     SurfaceSync() :
