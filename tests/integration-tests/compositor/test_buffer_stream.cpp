--- conflicted
+++ resolved
@@ -49,12 +49,7 @@
 
     std::shared_ptr<mc::BufferBundle> create_bundle()
     {
-<<<<<<< HEAD
-        auto allocator = std::make_shared<StubBufferAllocator>();
-=======
         auto allocator = std::make_shared<mtd::StubBufferAllocator>();
-        auto factory = std::make_shared<mc::SwapperFactory>(allocator);
->>>>>>> 0aa21221
         mc::BufferProperties properties{geom::Size{380, 210},
                                         geom::PixelFormat::abgr_8888,
                                         mc::BufferUsage::hardware};
