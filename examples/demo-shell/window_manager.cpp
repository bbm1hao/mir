--- conflicted
+++ resolved
@@ -198,7 +198,6 @@
         // FIXME: https://bugs.launchpad.net/mir/+bug/1197108
         MirMotionAction action = static_cast<MirMotionAction>(event.motion.action & ~0xff00);
 
-<<<<<<< HEAD
         if (event.motion.modifiers & mir_key_modifier_meta &&
             action == mir_motion_action_scroll)
         {
@@ -216,11 +215,7 @@
             }
         }
 
-        std::shared_ptr<msh::Session> app =
-            focus_controller->focussed_application().lock();
-=======
         auto const app = focus_controller->focussed_application().lock();
->>>>>>> 1bb4b763
 
         int fingers = static_cast<int>(event.motion.pointer_count);
 
