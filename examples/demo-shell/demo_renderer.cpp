/*
 * Copyright © 2014 Canonical Ltd.
 *
 * This program is free software: you can redistribute it and/or modify
 * it under the terms of the GNU General Public License version 3 as
 * published by the Free Software Foundation.
 *
 * This program is distributed in the hope that it will be useful,
 * but WITHOUT ANY WARRANTY; without even the implied warranty of
 * MERCHANTABILITY or FITNESS FOR A PARTICULAR PURPOSE.  See the
 * GNU General Public License for more details.
 *
 * You should have received a copy of the GNU General Public License
 * along with this program.  If not, see <http://www.gnu.org/licenses/>.
 *
 * Authored by: Daniel van Vugt <daniel.van.vugt@canonical.com>
 */

#include "demo_renderer.h"
#include <mir/graphics/renderable.h>
#include <cmath>

using namespace mir;
using namespace mir::examples;

namespace
{

float penumbra_curve(float x)
{
    return 1.0f - std::sin(x * M_PI / 2.0f);
}

void generate_shadow_textures(GLuint& edge, GLuint& corner, float opacity)
{
    struct Texel
    {
        GLubyte luminance;
        GLubyte alpha;
    };

    int const width = 256;
    Texel image[width][width];

    int const max = width - 1;
    for (int y = 0; y < width; ++y)
    {
        float curve_y = opacity * 255.0f *
                        penumbra_curve(static_cast<float>(y) / max);
        for (int x = 0; x < width; ++x)
        {
            Texel *t = &image[y][x];
            t->luminance = 0;
            t->alpha = curve_y * penumbra_curve(static_cast<float>(x) / max);
        }
    }

    glGenTextures(1, &edge);
    glBindTexture(GL_TEXTURE_2D, edge);
    glTexParameteri(GL_TEXTURE_2D, GL_TEXTURE_MIN_FILTER, GL_LINEAR);
    glTexParameteri(GL_TEXTURE_2D, GL_TEXTURE_MAG_FILTER, GL_LINEAR);
    glTexParameteri(GL_TEXTURE_2D, GL_TEXTURE_WRAP_S, GL_CLAMP_TO_EDGE);
    glTexParameteri(GL_TEXTURE_2D, GL_TEXTURE_WRAP_T, GL_CLAMP_TO_EDGE);
    glTexImage2D(GL_TEXTURE_2D, 0, GL_LUMINANCE_ALPHA,
                 width, 1, 0, GL_LUMINANCE_ALPHA, GL_UNSIGNED_BYTE,
                 image);

    glGenTextures(1, &corner);
    glBindTexture(GL_TEXTURE_2D, corner);
    glTexParameteri(GL_TEXTURE_2D, GL_TEXTURE_MIN_FILTER, GL_LINEAR);
    glTexParameteri(GL_TEXTURE_2D, GL_TEXTURE_MAG_FILTER, GL_LINEAR);
    glTexParameteri(GL_TEXTURE_2D, GL_TEXTURE_WRAP_S, GL_CLAMP_TO_EDGE);
    glTexParameteri(GL_TEXTURE_2D, GL_TEXTURE_WRAP_T, GL_CLAMP_TO_EDGE);
    glTexImage2D(GL_TEXTURE_2D, 0, GL_LUMINANCE_ALPHA,
                 width, width, 0, GL_LUMINANCE_ALPHA, GL_UNSIGNED_BYTE,
                 image);
}

void generate_frame_textures(GLuint& corner, GLuint& title)
{
    struct Texel
    {
        GLubyte r, g, b, a;
    };

    int const width = 256;
    Texel image[width][width];

    int cx = width / 2;
    int cy = width / 2;
    int radius_sqr = cx * cx;

    for (int y = 0; y < width; ++y)
    {
        for (int x = 0; x < width; ++x)
        {
            GLubyte lum = 128;
            GLubyte alpha = 255;

            // Cut out the corner in a circular shape.
            if (x < cx && y < cy)
            {
                int dx = cx - x;
                int dy = cy - y;
                if (dx * dx + dy * dy >= radius_sqr)
                    alpha = 0;
            }

            // Set gradient
            if (y < cy)
            {
                float brighten = (1.0f - (static_cast<float>(y) / cy));
                if (x < cx)
                    brighten *= std::sin(x * M_PI / width);

                lum += (255 - lum) * brighten;
            }

            image[y][x] = {lum, lum, lum, alpha};
        }
    }

    glGenTextures(1, &corner);
    glBindTexture(GL_TEXTURE_2D, corner);
    glTexParameteri(GL_TEXTURE_2D, GL_TEXTURE_MIN_FILTER,
                                   GL_LINEAR_MIPMAP_LINEAR);
    glTexParameteri(GL_TEXTURE_2D, GL_TEXTURE_MAG_FILTER, GL_LINEAR);
    glTexParameteri(GL_TEXTURE_2D, GL_TEXTURE_WRAP_S, GL_CLAMP_TO_EDGE);
    glTexParameteri(GL_TEXTURE_2D, GL_TEXTURE_WRAP_T, GL_CLAMP_TO_EDGE);
    glTexImage2D(GL_TEXTURE_2D, 0, GL_RGBA,
                 width, width, 0, GL_RGBA, GL_UNSIGNED_BYTE,
                 image);
    glGenerateMipmap(GL_TEXTURE_2D); // Antialiasing please

    // Reuse the right-hand edge of the corner texture for the titlebar
    for (int x = 0; x < width; ++x)
        image[0][x] = image[x][width - 1];

    glGenTextures(1, &title);
    glBindTexture(GL_TEXTURE_2D, title);
    glTexParameteri(GL_TEXTURE_2D, GL_TEXTURE_MIN_FILTER,
                                   GL_LINEAR_MIPMAP_LINEAR);
    glTexParameteri(GL_TEXTURE_2D, GL_TEXTURE_MAG_FILTER, GL_LINEAR);
    glTexParameteri(GL_TEXTURE_2D, GL_TEXTURE_WRAP_S, GL_CLAMP_TO_EDGE);
    glTexParameteri(GL_TEXTURE_2D, GL_TEXTURE_WRAP_T, GL_CLAMP_TO_EDGE);
    glTexImage2D(GL_TEXTURE_2D, 0, GL_RGBA,
                 1, width, 0, GL_RGBA, GL_UNSIGNED_BYTE,
                 image);
    glGenerateMipmap(GL_TEXTURE_2D); // Antialiasing please
}

} // namespace

DemoRenderer::DemoRenderer(geometry::Rectangle const& display_area)
    : GLRenderer(display_area)
{
<<<<<<< HEAD
    generate_shadow_textures(0.4f, shadow_edge_tex, shadow_corner_tex);
    generate_frame_textures(titlebar_corner_tex, titlebar_tex);
=======
    generate_shadow_textures(shadow_edge_tex, shadow_corner_tex, 0.4f);
>>>>>>> f1025bef
}

DemoRenderer::~DemoRenderer()
{
    glDeleteTextures(1, &shadow_edge_tex);
    glDeleteTextures(1, &shadow_corner_tex);
    glDeleteTextures(1, &titlebar_corner_tex);
    glDeleteTextures(1, &titlebar_tex);
}

void DemoRenderer::begin() const
{
    glClearColor(0.2f, 0.2f, 0.2f, 1.0f);
    glClear(GL_COLOR_BUFFER_BIT);
}

void DemoRenderer::tessellate(std::vector<Primitive>& primitives,
                              graphics::Renderable const& renderable) const
{
<<<<<<< HEAD
    GLRenderer::tessellate(renderable, primitives);
    tessellate_shadow(renderable, primitives, 80.0f);
    tessellate_frame(renderable, primitives, 30.0f);
}
=======
    GLRenderer::tessellate(primitives, renderable);
>>>>>>> f1025bef

void DemoRenderer::tessellate_shadow(graphics::Renderable const& renderable,
                                     std::vector<Primitive>& primitives,
                                     float radius) const
{
    auto const& rect = renderable.screen_position();
    GLfloat left = rect.top_left.x.as_int();
    GLfloat right = left + rect.size.width.as_int();
    GLfloat top = rect.top_left.y.as_int();
    GLfloat bottom = top + rect.size.height.as_int();

    auto n = primitives.size();
    primitives.resize(n + 8);

    GLfloat rightr = right + radius;
    GLfloat leftr = left - radius;
    GLfloat topr = top - radius;
    GLfloat bottomr = bottom + radius;

    auto& right_shadow = primitives[n++];
    right_shadow.tex_id = shadow_edge_tex;
    right_shadow.type = GL_TRIANGLE_FAN;
    right_shadow.vertices.resize(4);
    right_shadow.vertices[0] = {{right,  top,    0.0f}, {0.0f, 0.0f}};
    right_shadow.vertices[1] = {{rightr, top,    0.0f}, {1.0f, 0.0f}};
    right_shadow.vertices[2] = {{rightr, bottom, 0.0f}, {1.0f, 1.0f}};
    right_shadow.vertices[3] = {{right,  bottom, 0.0f}, {0.0f, 1.0f}};

    auto& left_shadow = primitives[n++];
    left_shadow.tex_id = shadow_edge_tex;
    left_shadow.type = GL_TRIANGLE_FAN;
    left_shadow.vertices.resize(4);
    left_shadow.vertices[0] = {{leftr, top,    0.0f}, {1.0f, 1.0f}};
    left_shadow.vertices[1] = {{left,  top,    0.0f}, {0.0f, 1.0f}};
    left_shadow.vertices[2] = {{left,  bottom, 0.0f}, {0.0f, 0.0f}};
    left_shadow.vertices[3] = {{leftr, bottom, 0.0f}, {1.0f, 0.0f}};

    auto& top_shadow = primitives[n++];
    top_shadow.tex_id = shadow_edge_tex;
    top_shadow.type = GL_TRIANGLE_FAN;
    top_shadow.vertices.resize(4);
    top_shadow.vertices[0] = {{left,  topr, 0.0f}, {1.0f, 0.0f}};
    top_shadow.vertices[1] = {{right, topr, 0.0f}, {1.0f, 1.0f}};
    top_shadow.vertices[2] = {{right, top,  0.0f}, {0.0f, 1.0f}};
    top_shadow.vertices[3] = {{left,  top,  0.0f}, {0.0f, 0.0f}};

    auto& bottom_shadow = primitives[n++];
    bottom_shadow.tex_id = shadow_edge_tex;
    bottom_shadow.type = GL_TRIANGLE_FAN;
    bottom_shadow.vertices.resize(4);
    bottom_shadow.vertices[0] = {{left,  bottom,  0.0f}, {0.0f, 1.0f}};
    bottom_shadow.vertices[1] = {{right, bottom,  0.0f}, {0.0f, 0.0f}};
    bottom_shadow.vertices[2] = {{right, bottomr, 0.0f}, {1.0f, 0.0f}};
    bottom_shadow.vertices[3] = {{left,  bottomr, 0.0f}, {1.0f, 1.0f}};

    auto& tr_shadow = primitives[n++];
    tr_shadow.tex_id = shadow_corner_tex;
    tr_shadow.type = GL_TRIANGLE_FAN;
    tr_shadow.vertices.resize(4);
    tr_shadow.vertices[0] = {{right,  top,  0.0f}, {0.0f, 0.0f}};
    tr_shadow.vertices[1] = {{right,  topr, 0.0f}, {1.0f, 0.0f}};
    tr_shadow.vertices[2] = {{rightr, topr, 0.0f}, {1.0f, 1.0f}};
    tr_shadow.vertices[3] = {{rightr, top,  0.0f}, {0.0f, 1.0f}};

    auto& br_shadow = primitives[n++];
    br_shadow.tex_id = shadow_corner_tex;
    br_shadow.type = GL_TRIANGLE_FAN;
    br_shadow.vertices.resize(4);
    br_shadow.vertices[0] = {{right,  bottom,  0.0f}, {0.0f, 0.0f}};
    br_shadow.vertices[1] = {{rightr, bottom,  0.0f}, {1.0f, 0.0f}};
    br_shadow.vertices[2] = {{rightr, bottomr, 0.0f}, {1.0f, 1.0f}};
    br_shadow.vertices[3] = {{right,  bottomr, 0.0f}, {0.0f, 1.0f}};

    auto& bl_shadow = primitives[n++];
    bl_shadow.tex_id = shadow_corner_tex;
    bl_shadow.type = GL_TRIANGLE_FAN;
    bl_shadow.vertices.resize(4);
    bl_shadow.vertices[0] = {{left,  bottom,  0.0f}, {0.0f, 0.0f}};
    bl_shadow.vertices[1] = {{left,  bottomr, 0.0f}, {1.0f, 0.0f}};
    bl_shadow.vertices[2] = {{leftr, bottomr, 0.0f}, {1.0f, 1.0f}};
    bl_shadow.vertices[3] = {{leftr, bottom,  0.0f}, {0.0f, 1.0f}};

    auto& tl_shadow = primitives[n++];
    tl_shadow.tex_id = shadow_corner_tex;
    tl_shadow.type = GL_TRIANGLE_FAN;
    tl_shadow.vertices.resize(4);
    tl_shadow.vertices[0] = {{left,  top,  0.0f}, {0.0f, 0.0f}};
    tl_shadow.vertices[1] = {{leftr, top,  0.0f}, {1.0f, 0.0f}};
    tl_shadow.vertices[2] = {{leftr, topr, 0.0f}, {1.0f, 1.0f}};
    tl_shadow.vertices[3] = {{left,  topr, 0.0f}, {0.0f, 1.0f}};

    // Shadows always need blending...
    glEnable(GL_BLEND);
    glBlendFunc(GL_SRC_ALPHA, GL_ONE_MINUS_SRC_ALPHA);
}

void DemoRenderer::tessellate_frame(graphics::Renderable const& renderable,
                                    std::vector<Primitive>& primitives,
                                    float titlebar_height) const
{
    auto const& rect = renderable.screen_position();
    GLfloat left = rect.top_left.x.as_int();
    GLfloat right = left + rect.size.width.as_int();
    GLfloat top = rect.top_left.y.as_int();

    auto n = primitives.size();
    primitives.resize(n + 3);

    GLfloat htop = top - titlebar_height;
    GLfloat inleft = left + titlebar_height;  // Square proportions for corners
    GLfloat inright = right - titlebar_height;

    GLfloat mid = (left + right) / 2.0f;
    if (inleft > mid) inleft = mid;
    if (inright < mid) inright = mid;

    auto& top_left_corner = primitives[n++];
    top_left_corner.tex_id = titlebar_corner_tex;
    top_left_corner.type = GL_TRIANGLE_FAN;
    top_left_corner.vertices.resize(4);
    top_left_corner.vertices[0] = {{left,   htop, 0.0f}, {0.0f, 0.0f}};
    top_left_corner.vertices[1] = {{inleft, htop, 0.0f}, {1.0f, 0.0f}};
    top_left_corner.vertices[2] = {{inleft, top,  0.0f}, {1.0f, 1.0f}};
    top_left_corner.vertices[3] = {{left,   top,  0.0f}, {0.0f, 1.0f}};

    auto& top_right_corner = primitives[n++];
    top_right_corner.tex_id = titlebar_corner_tex;
    top_right_corner.type = GL_TRIANGLE_FAN;
    top_right_corner.vertices.resize(4);
    top_right_corner.vertices[0] = {{inright, htop, 0.0f}, {1.0f, 0.0f}};
    top_right_corner.vertices[1] = {{right,   htop, 0.0f}, {0.0f, 0.0f}};
    top_right_corner.vertices[2] = {{right,   top,  0.0f}, {0.0f, 1.0f}};
    top_right_corner.vertices[3] = {{inright, top,  0.0f}, {1.0f, 1.0f}};

    auto& titlebar = primitives[n++];
    titlebar.tex_id = titlebar_tex;
    titlebar.type = GL_TRIANGLE_FAN;
    titlebar.vertices.resize(4);
    titlebar.vertices[0] = {{inleft,  htop, 0.0f}, {0.0f, 0.0f}};
    titlebar.vertices[1] = {{inright, htop, 0.0f}, {1.0f, 0.0f}};
    titlebar.vertices[2] = {{inright, top,  0.0f}, {1.0f, 1.0f}};
    titlebar.vertices[3] = {{inleft,  top,  0.0f}, {0.0f, 1.0f}};
}
<|MERGE_RESOLUTION|>--- conflicted
+++ resolved
@@ -154,12 +154,8 @@
 DemoRenderer::DemoRenderer(geometry::Rectangle const& display_area)
     : GLRenderer(display_area)
 {
-<<<<<<< HEAD
-    generate_shadow_textures(0.4f, shadow_edge_tex, shadow_corner_tex);
+    generate_shadow_textures(shadow_edge_tex, shadow_corner_tex, 0.4f);
     generate_frame_textures(titlebar_corner_tex, titlebar_tex);
-=======
-    generate_shadow_textures(shadow_edge_tex, shadow_corner_tex, 0.4f);
->>>>>>> f1025bef
 }
 
 DemoRenderer::~DemoRenderer()
@@ -179,17 +175,13 @@
 void DemoRenderer::tessellate(std::vector<Primitive>& primitives,
                               graphics::Renderable const& renderable) const
 {
-<<<<<<< HEAD
-    GLRenderer::tessellate(renderable, primitives);
-    tessellate_shadow(renderable, primitives, 80.0f);
-    tessellate_frame(renderable, primitives, 30.0f);
-}
-=======
     GLRenderer::tessellate(primitives, renderable);
->>>>>>> f1025bef
-
-void DemoRenderer::tessellate_shadow(graphics::Renderable const& renderable,
-                                     std::vector<Primitive>& primitives,
+    tessellate_shadow(primitives, renderable, 80.0f);
+    tessellate_frame(primitives, renderable, 30.0f);
+}
+
+void DemoRenderer::tessellate_shadow(std::vector<Primitive>& primitives,
+                                     graphics::Renderable const& renderable,
                                      float radius) const
 {
     auto const& rect = renderable.screen_position();
@@ -283,8 +275,8 @@
     glBlendFunc(GL_SRC_ALPHA, GL_ONE_MINUS_SRC_ALPHA);
 }
 
-void DemoRenderer::tessellate_frame(graphics::Renderable const& renderable,
-                                    std::vector<Primitive>& primitives,
+void DemoRenderer::tessellate_frame(std::vector<Primitive>& primitives,
+                                    graphics::Renderable const& renderable,
                                     float titlebar_height) const
 {
     auto const& rect = renderable.screen_position();
