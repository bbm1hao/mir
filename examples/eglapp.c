--- conflicted
+++ resolved
@@ -91,11 +91,7 @@
 {
     (void) surface;
     (void) context;
-<<<<<<< HEAD
-    if (ev->details.key.key_code == XKB_KEY_q)
-=======
-    if (ev->key.key_code == 45) /* Q */
->>>>>>> c18798e5
+    if (ev->key.key_code == XKB_KEY_q)
         running = 0;
 }
 
