/*
 * Copyright © 2012 Canonical Ltd.
 *
 * This program is free software: you can redistribute it and/or modify it
 * under the terms of the GNU General Public License version 3,
 * as published by the Free Software Foundation.
 *
 * This program is distributed in the hope that it will be useful,
 * but WITHOUT ANY WARRANTY; without even the implied warranty of
 * MERCHANTABILITY or FITNESS FOR A PARTICULAR PURPOSE. See the
 * GNU General Public License for more details.
 *
 * You should have received a copy of the GNU General Public License
 * along with this program. If not, see <http://www.gnu.org/licenses/>.
 *
 * Authored by:
 *   Alan Griffiths <alan@octopull.co.uk>
 *   Thomas Voss <thomas.voss@canonical.com>
 */

#include "mir/surfaces/surface.h"
#include "mir/surfaces/surface_info.h"
#include "mir/surfaces/buffer_stream.h"
#include "mir/input/input_channel.h"
#include "mir/compositor/buffer.h"

#include <boost/throw_exception.hpp>

#include <stdexcept>
#include <cassert>

#include <glm/gtc/matrix_transform.hpp>

namespace mc = mir::compositor;
namespace ms = mir::surfaces;
namespace mg = mir::graphics;
namespace mi = mir::input;
namespace geom = mir::geometry;

ms::Surface::Surface(
    std::shared_ptr<SurfaceInfo> const& info,
    std::shared_ptr<BufferStream> buffer_stream,
    std::shared_ptr<input::InputChannel> const& input_channel,
    std::function<void()> const& change_callback) :
    info(info),
    buffer_stream(buffer_stream),
    server_input_channel(input_channel),
    transformation_dirty(true),
    alpha_value(1.0f),
    is_hidden(false),
    buffer_count(0),
    notify_change(change_callback)
{
    // TODO(tvoss,kdub): Does a surface without a buffer_stream make sense?
    assert(buffer_stream);
    assert(change_callback);
}

void ms::Surface::force_requests_to_complete()
{
    buffer_stream->force_requests_to_complete();
}

ms::Surface::~Surface()
{
}

std::string const& ms::Surface::name() const
{
    return info->name();
}

void ms::Surface::move_to(geometry::Point const& top_left)
{
    info->set_top_left(top_left);
    transformation_dirty = true;
    notify_change();
}

void ms::Surface::set_rotation(float degrees, glm::vec3 const& axis)
{
    rotation_matrix = glm::rotate(glm::mat4{1.0f}, degrees, axis);
    transformation_dirty = true;
    notify_change();
}

void ms::Surface::set_alpha(float alpha_v)
{
    alpha_value = alpha_v;
    notify_change();
}

void ms::Surface::set_hidden(bool hide)
{
    is_hidden = hide;
    notify_change();
}

geom::Point ms::Surface::top_left() const
{
    return info->top_left();
}

mir::geometry::Size ms::Surface::size() const
{
    return info->size();
}

std::shared_ptr<ms::GraphicRegion> ms::Surface::graphic_region() const
{
    return compositor_buffer();
}

const glm::mat4& ms::Surface::transformation() const
{
    const geom::Size sz = size();

    if (transformation_dirty || transformation_size != sz)
    {
        auto pt = info->top_left();
        const glm::vec3 top_left_vec{pt.x.as_int(),
                                     pt.y.as_int(),
                                     0.0f};
        const glm::vec3 size_vec{sz.width.as_uint32_t(),
                                 sz.height.as_uint32_t(),
                                 0.0f};

        /* Get the center of the renderable's area */
        const glm::vec3 center_vec{top_left_vec + 0.5f * size_vec};

        /*
         * Every renderable is drawn using a 1x1 quad centered at 0,0.
         * We need to transform and scale that quad to get to its final position
         * and size.
         *
         * 1. We scale the quad vertices (from 1x1 to wxh)
         * 2. We move the quad to its final position. Note that because the quad
         *    is centered at (0,0), we need to translate by center_vec, not
         *    top_left_vec.
         */
        glm::mat4 pos_size_matrix;
        pos_size_matrix = glm::translate(pos_size_matrix, center_vec);
        pos_size_matrix = glm::scale(pos_size_matrix, size_vec);

        // Rotate, then scale, then translate
        transformation_matrix = pos_size_matrix * rotation_matrix;
        transformation_size = sz;
        transformation_dirty = false;
    }

    return transformation_matrix;
}

float ms::Surface::alpha() const
{
    return alpha_value;
}

bool ms::Surface::should_be_rendered() const
{
    return !is_hidden && (buffer_count > 1);
}

//note: not sure the surface should be aware of pixel format. might be something that the
//texture (which goes to compositor should be aware of though
//todo: kdub remove
geom::PixelFormat ms::Surface::pixel_format() const
{
    return buffer_stream->get_stream_pixel_format();
}

std::shared_ptr<mc::Buffer> ms::Surface::advance_client_buffer()
{
    if (buffer_count < 2)
        buffer_count++;

    notify_change();
    return buffer_stream->secure_client_buffer();
}

void ms::Surface::allow_framedropping(bool allow)
{
    buffer_stream->allow_framedropping(allow);
}

std::shared_ptr<mc::Buffer> ms::Surface::compositor_buffer() const
{
    return buffer_stream->lock_back_buffer();
}

void ms::Surface::flag_for_render()
{
    buffer_count = 2;
}

bool ms::Surface::supports_input() const
{
    if (server_input_channel)
        return true;
    return false;
}

int ms::Surface::client_input_fd() const
{
    if (!supports_input())
        BOOST_THROW_EXCEPTION(std::logic_error("Surface does not support input"));
    return server_input_channel->client_fd();
}

std::shared_ptr<mi::InputChannel> ms::Surface::input_channel() const
{
<<<<<<< HEAD
    return server_input_channel;
}
=======
    if (!supports_input())
        BOOST_THROW_EXCEPTION(std::logic_error("Surface does not support input"));
    return input_channel->server_fd();
}
>>>>>>> 637f376a
<|MERGE_RESOLUTION|>--- conflicted
+++ resolved
@@ -209,12 +209,5 @@
 
 std::shared_ptr<mi::InputChannel> ms::Surface::input_channel() const
 {
-<<<<<<< HEAD
     return server_input_channel;
 }
-=======
-    if (!supports_input())
-        BOOST_THROW_EXCEPTION(std::logic_error("Surface does not support input"));
-    return input_channel->server_fd();
-}
->>>>>>> 637f376a
