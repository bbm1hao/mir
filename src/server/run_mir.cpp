/*
 * Copyright © 2013 Canonical Ltd.
 *
 * This program is free software: you can redistribute it and/or modify it
 * under the terms of the GNU Lesser General Public License version 3,
 * as published by the Free Software Foundation.
 *
 * This program is distributed in the hope that it will be useful,
 * but WITHOUT ANY WARRANTY; without even the implied warranty of
 * MERCHANTABILITY or FITNESS FOR A PARTICULAR PURPOSE.  See the
 * GNU General Public License for more details.
 *
 * You should have received a copy of the GNU Lesser General Public License
 * along with this program.  If not, see <http://www.gnu.org/licenses/>.
 *
 * Authored by: Alan Griffiths <alan@octopull.co.uk>
 */

#include "mir/run_mir.h"
<<<<<<< HEAD
#include "mir/server_instance.h"
=======
#include "mir/display_server.h"
#include "mir/signal_dispatcher.h"
>>>>>>> 729acbe4

#include <atomic>
#include <thread>
#include <csignal>

namespace
{
std::atomic<mir::ServerInstance*> signal_display_server;

void signal_terminate(int)
{
    while (!signal_display_server.load())
        std::this_thread::yield();

    signal_display_server.load()->stop();
}
}

void mir::run_mir(ServerConfiguration& config, std::function<void(DisplayServer&)> init)
{
<<<<<<< HEAD
    signal(SIGINT, signal_terminate);
    signal(SIGTERM, signal_terminate);
    signal(SIGPIPE, SIG_IGN);

    mir::ServerInstance server(config);
=======
    auto const sdp = SignalDispatcher::instance();
    sdp->enable_for(SIGINT);
    sdp->enable_for(SIGTERM);
    sdp->signal_channel().connect(&signal_terminate);
>>>>>>> 729acbe4

    DisplayServer server(config);
    signal_display_server.store(&server);

    init(server);
    server.run();
}<|MERGE_RESOLUTION|>--- conflicted
+++ resolved
@@ -17,12 +17,9 @@
  */
 
 #include "mir/run_mir.h"
-<<<<<<< HEAD
+
 #include "mir/server_instance.h"
-=======
-#include "mir/display_server.h"
 #include "mir/signal_dispatcher.h"
->>>>>>> 729acbe4
 
 #include <atomic>
 #include <thread>
@@ -43,20 +40,12 @@
 
 void mir::run_mir(ServerConfiguration& config, std::function<void(DisplayServer&)> init)
 {
-<<<<<<< HEAD
-    signal(SIGINT, signal_terminate);
-    signal(SIGTERM, signal_terminate);
-    signal(SIGPIPE, SIG_IGN);
-
-    mir::ServerInstance server(config);
-=======
     auto const sdp = SignalDispatcher::instance();
     sdp->enable_for(SIGINT);
     sdp->enable_for(SIGTERM);
     sdp->signal_channel().connect(&signal_terminate);
->>>>>>> 729acbe4
 
-    DisplayServer server(config);
+    ServerInstance server(config);
     signal_display_server.store(&server);
 
     init(server);
