--- conflicted
+++ resolved
@@ -239,12 +239,7 @@
 {
     {
         std::unique_lock<std::mutex> lk(guard);
-<<<<<<< HEAD
-        rotation_matrix = glm::rotate(glm::mat4(1.0f), degrees, axis);
-=======
         rotation_matrix = glm::rotate(glm::mat4(1.0f), glm::radians(degrees), axis);
-        transformation_dirty = true;
->>>>>>> 6d88bb8f
     }
     notify_change();
 }
