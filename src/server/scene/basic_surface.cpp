--- conflicted
+++ resolved
@@ -519,11 +519,7 @@
     }
 
     std::unique_lock<std::mutex> lg(guard);
-<<<<<<< HEAD
-    printf("SWAPINTERVAL SET IN SERVER %i\n", interval);
-=======
     printf("SET SWAPINTERVAL %i\n", interval);
->>>>>>> 79e0e29f
     if (swapinterval_ != interval)
     {
         swapinterval_ = interval;
