--- conflicted
+++ resolved
@@ -37,21 +37,12 @@
         std::function<void()> const& notify_scene_change,
         std::function<void(int)> const& notify_buffer_change);
 
-<<<<<<< HEAD
-    void resized_to(geometry::Size const& size) override;
-    void moved_to(geometry::Point const& top_left) override;
-    void hidden_set_to(bool hide) override;
-    void frame_posted() override;
-    void alpha_set_to(float alpha) override;
-    void transformation_set_to(glm::mat4 const& t) override;
-=======
     void resized_to(geometry::Size const& /*size*/) override;
     void moved_to(geometry::Point const& /*top_left*/) override;
     void hidden_set_to(bool /*hide*/) override;
     void frame_posted(int frames_available) override;
     void alpha_set_to(float /*alpha*/) override;
     void transformation_set_to(glm::mat4 const& /*t*/) override;
->>>>>>> 03153c79
     void attrib_changed(MirSurfaceAttrib, int) override;
     void reception_mode_set_to(input::InputReceptionMode mode) override;
     void cursor_image_set_to(graphics::CursorImage const& image) override;
