/*
 * Copyright © 2012-2014 Canonical Ltd.
 *
 * This program is free software: you can redistribute it and/or modify it
 * under the terms of the GNU General Public License version 3,
 * as published by the Free Software Foundation.
 *
 * This program is distributed in the hope that it will be useful,
 * but WITHOUT ANY WARRANTY; without even the implied warranty of
 * MERCHANTABILITY or FITNESS FOR A PARTICULAR PURPOSE. See the
 * GNU General Public License for more details.
 *
 * You should have received a copy of the GNU General Public License
 * along with this program. If not, see <http://www.gnu.org/licenses/>.
 *
 * Authored by:
 *   Alan Griffiths <alan@octopull.co.uk>
 *   Thomas Voss <thomas.voss@canonical.com>
 */

#include "mir/graphics/buffer_properties.h"
#include "mir/shell/surface_creation_parameters.h"
#include "surface_stack.h"
#include "mir/compositor/buffer_stream.h"
#include "mir/scene/input_registrar.h"
#include "legacy_surface_change_notification.h"
#include "mir/input/input_channel_factory.h"
#include "mir/scene/scene_report.h"

// TODO Including this doesn't seem right - why would SurfaceStack "know" about BasicSurface
// It is needed by the following member function:
//  for_each()
// to access:
//  buffer_stream() and input_channel()
#include "basic_surface.h"

#include <boost/throw_exception.hpp>

#include <algorithm>
#include <cassert>
#include <functional>
#include <memory>
#include <stdexcept>

namespace ms = mir::scene;
namespace mc = mir::compositor;
namespace mg = mir::graphics;
namespace mi = mir::input;
namespace geom = mir::geometry;

ms::SurfaceStack::SurfaceStack(
    std::shared_ptr<InputRegistrar> const& input_registrar,
    std::shared_ptr<SceneReport> const& report) :
    input_registrar{input_registrar},
    report{report},
    change_cb{[this]() { emit_change_notification(); }},
    notify_change{[]{}}
{
}

namespace
{
//This class avoids locking for long periods of time by copying or lazy-copying
class RenderableCopy : public mg::Renderable
{
public:
    RenderableCopy(std::shared_ptr<mg::Renderable> const& renderable)
    : underlying_renderable{renderable},
      alpha_enabled_{renderable->alpha_enabled()},
      alpha_{renderable->alpha()},
      shaped_{renderable->shaped()},
      visible_{renderable->visible()},
      screen_position_(renderable->screen_position()),
      transformation_(renderable->transformation()),
      id_(renderable->id())
    {
    }
 
    std::shared_ptr<mg::Buffer> buffer(void const* user_id) const override
    {
        return underlying_renderable->buffer(user_id);
    }

    int buffers_ready_for_compositor() const override
    {
        return underlying_renderable->buffers_ready_for_compositor();
    }

    bool visible() const override
    { return visible_; }

    bool alpha_enabled() const override
    { return alpha_enabled_; }

    geom::Rectangle screen_position() const override
    { return screen_position_; }

    float alpha() const override
    { return alpha_; }

    glm::mat4 transformation() const override
    { return transformation_; }

    bool shaped() const override
    { return shaped_; }
 
    mg::Renderable::ID id() const override
    { return id_; }

private:
    std::shared_ptr<mg::Renderable> const underlying_renderable;
    bool const alpha_enabled_;
    float const alpha_;
    bool const shaped_;
    bool const visible_;
    geom::Rectangle const screen_position_;
    glm::mat4 const transformation_;
    mg::Renderable::ID id_; 
};
}

mg::RenderableList ms::SurfaceStack::generate_renderable_list() const
{
    std::unique_lock<decltype(list_mutex)> lk(list_mutex);
    mg::RenderableList list;
    for (auto const& layer : layers_by_depth)
        for (auto const& renderable : layer.second) 
            list.emplace_back(std::make_shared<RenderableCopy>(renderable));
    return list;
}

<<<<<<< HEAD
void ms::SurfaceStack::for_each_if(mc::FilterForScene& filter, mc::OperatorForScene& op)
{
    std::unique_lock<decltype(list_mutex)> lk(list_mutex);
    for (auto &layer : layers_by_depth)
    {
        auto surfaces = layer.second;
        for (auto it = surfaces.begin(); it != surfaces.end(); ++it)
        {
            mg::Renderable& r = **it;
            if (filter(r)) op(r);
        }
    }
}

=======
>>>>>>> d9d40552
void ms::SurfaceStack::set_change_callback(std::function<void()> const& f)
{
    std::unique_lock<decltype(list_mutex)> lk(list_mutex);
    assert(f);
    notify_change = f;
}

void ms::SurfaceStack::add_surface(
    std::shared_ptr<Surface> const& surface,
    DepthId depth,
    mi::InputReceptionMode input_mode)
{
    {
        std::unique_lock<decltype(list_mutex)> lk(list_mutex);
        layers_by_depth[depth].push_back(surface);
    }
    input_registrar->input_channel_opened(surface->input_channel(), surface, input_mode);
    report->surface_added(surface.get(), surface.get()->name());
    auto const observer = std::make_shared<LegacySurfaceChangeNotification>(change_cb);
    surface->add_observer(observer);
    emit_change_notification();
}


void ms::SurfaceStack::remove_surface(std::weak_ptr<Surface> const& surface)
{
    auto const keep_alive = surface.lock();

    bool found_surface = false;
    {
        std::unique_lock<decltype(list_mutex)> lk(list_mutex);

        for (auto &layer : layers_by_depth)
        {
            auto &surfaces = layer.second;
            auto const p = std::find(surfaces.begin(), surfaces.end(), keep_alive);

            if (p != surfaces.end())
            {
                surfaces.erase(p);
                found_surface = true;
                break;
            }
        }
    }

    if (found_surface)
    {
        input_registrar->input_channel_closed(keep_alive->input_channel());
        report->surface_removed(keep_alive.get(), keep_alive.get()->name());
        emit_change_notification();
    }
    // TODO: error logging when surface not found
}

void ms::SurfaceStack::emit_change_notification()
{
    std::lock_guard<std::mutex> lg{notify_change_mutex};
    notify_change();
}

void ms::SurfaceStack::for_each(std::function<void(std::shared_ptr<mi::InputChannel> const&)> const& callback)
{
    std::unique_lock<decltype(list_mutex)> lk(list_mutex);
    for (auto &layer : layers_by_depth)
    {
        for (auto it = layer.second.begin(); it != layer.second.end(); ++it)
            callback((*it)->input_channel());
    }
}

void ms::SurfaceStack::raise(std::weak_ptr<Surface> const& s)
{
    auto surface = s.lock();

    {
        std::unique_lock<decltype(list_mutex)> lk(list_mutex);
        for (auto &layer : layers_by_depth)
        {
            auto &surfaces = layer.second;
            auto const p = std::find(surfaces.begin(), surfaces.end(), surface);

            if (p != surfaces.end())
            {
                surfaces.erase(p);
                surfaces.push_back(surface);

                lk.unlock();
                emit_change_notification();

                return;
            }
        }
    }

    BOOST_THROW_EXCEPTION(std::runtime_error("Invalid surface"));
}<|MERGE_RESOLUTION|>--- conflicted
+++ resolved
@@ -129,23 +129,6 @@
     return list;
 }
 
-<<<<<<< HEAD
-void ms::SurfaceStack::for_each_if(mc::FilterForScene& filter, mc::OperatorForScene& op)
-{
-    std::unique_lock<decltype(list_mutex)> lk(list_mutex);
-    for (auto &layer : layers_by_depth)
-    {
-        auto surfaces = layer.second;
-        for (auto it = surfaces.begin(); it != surfaces.end(); ++it)
-        {
-            mg::Renderable& r = **it;
-            if (filter(r)) op(r);
-        }
-    }
-}
-
-=======
->>>>>>> d9d40552
 void ms::SurfaceStack::set_change_callback(std::function<void()> const& f)
 {
     std::unique_lock<decltype(list_mutex)> lk(list_mutex);
