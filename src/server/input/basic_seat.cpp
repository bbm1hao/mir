/*
 * Copyright © 2015-2016 Canonical Ltd.
 *
 * This program is free software: you can redistribute it and/or modify it
 * under the terms of the GNU General Public License version 3,
 * as published by the Free Software Foundation.
 *
 * This program is distributed in the hope that it will be useful,
 * but WITHOUT ANY WARRANTY; without even the implied warranty of
 * MERCHANTABILITY or FITNESS FOR A PARTICULAR PURPOSE.  See the
 * GNU General Public License for more details.
 *
 * You should have received a copy of the GNU General Public License
 * along with this program.  If not, see <http://www.gnu.org/licenses/>.
 *
 * Authored by:
 *   Andreas Pokorny <andreas.pokorny@canonical.com>
 */

#include "basic_seat.h"
#include "mir/input/device.h"
#include "mir/input/input_region.h"

#include <algorithm>

namespace mi = mir::input;
namespace mf = mir::frontend;

mi::BasicSeat::BasicSeat(std::shared_ptr<mi::InputDispatcher> const& dispatcher,
                         std::shared_ptr<mi::TouchVisualizer> const& touch_visualizer,
                         std::shared_ptr<mi::CursorListener> const& cursor_listener,
                         std::shared_ptr<mi::InputRegion> const& input_region)
    : input_state_tracker{dispatcher, touch_visualizer, cursor_listener, input_region}, input_region{input_region}
{
}

void mi::BasicSeat::add_device(input::Device const& device)
{
<<<<<<< HEAD
    input_state_tracker.add_device(device->id());

    {
        std::unique_lock<std::mutex> lock(devices_guard);
        devices.push_back(device);
        event_sink->handle_input_device_change(devices);
    }

=======
    input_state_tracker.add_device(device.id());
>>>>>>> 94fa469d
}

void mi::BasicSeat::remove_device(input::Device const& device)
{
<<<<<<< HEAD
    input_state_tracker.remove_device(device->id());
    {
        std::unique_lock<std::mutex> lock(devices_guard);
        devices.erase(remove(begin(devices), end(devices), device));
        event_sink->handle_input_device_change(devices);
    }
=======
    input_state_tracker.remove_device(device.id());
>>>>>>> 94fa469d
}

void mi::BasicSeat::dispatch_event(MirEvent& event)
{
    input_state_tracker.dispatch(event);
}

mir::geometry::Rectangle mi::BasicSeat::get_rectangle_for(input::Device const&)
{
    // TODO: With knowledge of the outputs attached to this seat and the output the given input
    // device is associated this method should only return the rectangle of that output. For now
    // we rely on the existing workaround in DisplayInputRegion::bounding_rectangle() which
    // assumes that only the first output may have a touch screen associated to it.
    return input_region->bounding_rectangle();
}<|MERGE_RESOLUTION|>--- conflicted
+++ resolved
@@ -36,32 +36,12 @@
 
 void mi::BasicSeat::add_device(input::Device const& device)
 {
-<<<<<<< HEAD
-    input_state_tracker.add_device(device->id());
-
-    {
-        std::unique_lock<std::mutex> lock(devices_guard);
-        devices.push_back(device);
-        event_sink->handle_input_device_change(devices);
-    }
-
-=======
     input_state_tracker.add_device(device.id());
->>>>>>> 94fa469d
 }
 
 void mi::BasicSeat::remove_device(input::Device const& device)
 {
-<<<<<<< HEAD
-    input_state_tracker.remove_device(device->id());
-    {
-        std::unique_lock<std::mutex> lock(devices_guard);
-        devices.erase(remove(begin(devices), end(devices), device));
-        event_sink->handle_input_device_change(devices);
-    }
-=======
     input_state_tracker.remove_device(device.id());
->>>>>>> 94fa469d
 }
 
 void mi::BasicSeat::dispatch_event(MirEvent& event)
