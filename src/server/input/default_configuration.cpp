/*
 * Copyright © 2013-2014 Canonical Ltd.
 *
 * This program is free software: you can redistribute it and/or modify it
 * under the terms of the GNU General Public License version 3,
 * as published by the Free Software Foundation.
 *
 * This program is distributed in the hope that it will be useful,
 * but WITHOUT ANY WARRANTY; without even the implied warranty of
 * MERCHANTABILITY or FITNESS FOR A PARTICULAR PURPOSE.  See the
 * GNU General Public License for more details.
 *
 * You should have received a copy of the GNU General Public License
 * along with this program.  If not, see <http://www.gnu.org/licenses/>.
 *
 * Authored by: Alan Griffiths <alan@octopull.co.uk>
 */

#include "mir/default_server_configuration.h"

#include "mir/events/event_private.h"
#include "android/android_input_dispatcher.h"
#include "android/android_input_targeter.h"
#include "android/android_input_reader_policy.h"
#include "android/common_input_thread.h"
#include "android/android_input_reader_policy.h"
#include "android/android_input_registrar.h"
#include "android/android_input_target_enumerator.h"
#include "android/default_dispatcher_policy.h"
#include "android/input_sender.h"
#include "android/input_channel_factory.h"
#include "android/input_translator.h"
#include "key_repeat_dispatcher.h"
#include "android/input_reader_dispatchable.h"
#include "display_input_region.h"
#include "event_filter_chain_dispatcher.h"
#include "cursor_controller.h"
#include "touchspot_controller.h"
#include "null_input_manager.h"
#include "null_input_dispatcher.h"
#include "null_input_targeter.h"
#include "xcursor_loader.h"
#include "builtin_cursor_images.h"
#include "null_input_send_observer.h"
#include "null_input_channel_factory.h"
#include "default_input_device_hub.h"
#include "default_input_manager.h"
#include "surface_input_dispatcher.h"

#include "mir/input/touch_visualizer.h"
#include "mir/input/platform.h"
#include "mir/options/configuration.h"
#include "mir/options/option.h"
#include "mir/dispatch/multiplexing_dispatchable.h"
#include "mir/compositor/scene.h"
#include "mir/emergency_cleanup.h"
#include "mir/report/legacy_input_report.h"
#include "mir/main_loop.h"
#include "mir/shared_library.h"
#include "mir/glib_main_loop.h"

#include "mir_toolkit/cursors.h"

#include <InputDispatcher.h>
#include <EventHub.h>
#include <InputReader.h>


namespace mi = mir::input;
namespace mia = mi::android;
namespace mr = mir::report;
namespace ms = mir::scene;
namespace mg = mir::graphics;
namespace msh = mir::shell;

std::shared_ptr<mi::InputRegion> mir::DefaultServerConfiguration::the_input_region()
{
    return input_region(
        [this]()
        {
            return std::make_shared<mi::DisplayInputRegion>(the_display());
        });
}

std::shared_ptr<mi::CompositeEventFilter>
mir::DefaultServerConfiguration::the_composite_event_filter()
{
    return composite_event_filter(
        [this]()
        {
            return the_event_filter_chain_dispatcher();
        });
}

std::shared_ptr<mi::EventFilterChainDispatcher>
mir::DefaultServerConfiguration::the_event_filter_chain_dispatcher()
{
    return event_filter_chain_dispatcher(
        [this]() -> std::shared_ptr<mi::EventFilterChainDispatcher>
        {
            std::initializer_list<std::shared_ptr<mi::EventFilter> const> filter_list {default_filter};
<<<<<<< HEAD
            return std::make_shared<mi::EventFilterChainDispatcher>(filter_list, the_new_input_dispatcher());
=======
            return std::make_shared<mi::EventFilterChainDispatcher>(
                filter_list, the_surface_input_dispatcher());
>>>>>>> 9d8b3bb9
        });
}

std::shared_ptr<droidinput::InputEnumerator>
mir::DefaultServerConfiguration::the_input_target_enumerator()
{
    return input_target_enumerator(
        [this]()
        {
            return std::make_shared<mia::InputTargetEnumerator>(the_input_scene(), the_input_registrar());
        });
}


std::shared_ptr<droidinput::InputDispatcherInterface>
mir::DefaultServerConfiguration::the_android_input_dispatcher()
{
    return android_input_dispatcher(
        [this]()
        {
            auto dispatcher = std::make_shared<droidinput::InputDispatcher>(
                the_dispatcher_policy(),
                the_input_report(),
                the_input_target_enumerator());
            the_input_registrar()->set_dispatcher(dispatcher);
            return dispatcher;
        });
}
std::shared_ptr<mia::InputRegistrar>
mir::DefaultServerConfiguration::the_input_registrar()
{
    return input_registrar(
        [this]()
        {
            return std::make_shared<mia::InputRegistrar>(the_scene());
        });
}

namespace
{
class NullInputSender : public mi::InputSender
{
public:
    virtual void send_event(MirEvent const&, std::shared_ptr<mi::InputChannel> const& ) {}
};

}

std::shared_ptr<mi::InputSender>
mir::DefaultServerConfiguration::the_input_sender()
{
    return input_sender(
        [this]() -> std::shared_ptr<mi::InputSender>
        {
        if (!the_options()->get<bool>(options::enable_input_opt))
            return std::make_shared<NullInputSender>();
        else
            return std::make_shared<mia::InputSender>(the_scene(), the_main_loop(), the_input_send_observer(), the_input_report());
        });
}

std::shared_ptr<mi::InputSendObserver>
mir::DefaultServerConfiguration::the_input_send_observer()
{
    return input_send_observer(
        [this]()
        {
            return std::make_shared<mi::NullInputSendObserver>();
        });
}


std::shared_ptr<msh::InputTargeter>
mir::DefaultServerConfiguration::the_input_targeter()
{
    return input_targeter(
        [this]() -> std::shared_ptr<msh::InputTargeter>
        {
            auto const options = the_options();
            if (!options->get<bool>(options::enable_input_opt))
                return std::make_shared<mi::NullInputTargeter>();
            else
                return the_new_input_dispatcher();
        });
}

std::shared_ptr<mi::SurfaceInputDispatcher>
mir::DefaultServerConfiguration::the_new_input_dispatcher()
{
    return new_input_dispatcher(
        [this]()
        {
            return std::make_shared<mi::SurfaceInputDispatcher>(the_input_scene());
        });
}

std::shared_ptr<mia::InputThread>
mir::DefaultServerConfiguration::the_dispatcher_thread()
{
    return dispatcher_thread(
        [this]()
        {
            return std::make_shared<mia::CommonInputThread>("Mir/InputDisp",
                                                       new droidinput::InputDispatcherThread(the_android_input_dispatcher()));
        });
}

std::shared_ptr<droidinput::InputDispatcherPolicyInterface>
mir::DefaultServerConfiguration::the_dispatcher_policy()
{
    return android_dispatcher_policy(
        [this]()
        {
<<<<<<< HEAD
            return std::make_shared<mia::DefaultDispatcherPolicy>();
=======
            return std::make_shared<mia::DefaultDispatcherPolicy>(
                is_key_repeat_enabled());
>>>>>>> 9d8b3bb9
        });
}

std::shared_ptr<mi::InputDispatcher>
mir::DefaultServerConfiguration::the_input_dispatcher()
{
    std::chrono::milliseconds const key_repeat_timeout{20};

    auto const options = the_options();
    if (!options->get<bool>(options::enable_key_repeat_opt))
        return the_event_filter_chain_dispatcher();
    else
        return std::make_shared<mi::KeyRepeatDispatcher>(the_event_filter_chain_dispatcher(), the_main_loop(), key_repeat_timeout);
}

std::shared_ptr<droidinput::EventHubInterface>
mir::DefaultServerConfiguration::the_event_hub()
{
    return event_hub(
        [this]()
        {
            return std::make_shared<droidinput::EventHub>(the_input_report());
        });
}

std::shared_ptr<mir::input::LegacyInputDispatchable>
mir::DefaultServerConfiguration::the_legacy_input_dispatchable()
{
    return legacy_input_dispatchable(
        [this]()
        {
            return std::make_shared<mia::InputReaderDispatchable>(the_event_hub(), the_input_reader());
        });
}

std::shared_ptr<droidinput::InputReaderPolicyInterface>
mir::DefaultServerConfiguration::the_input_reader_policy()
{
    return input_reader_policy(
        [this]()
        {
            return std::make_shared<mia::InputReaderPolicy>(the_input_region(), the_cursor_listener(), the_touch_visualizer());
        });
}

std::shared_ptr<droidinput::InputReaderInterface>
mir::DefaultServerConfiguration::the_input_reader()
{
    return input_reader(
        [this]()
        {
            return std::make_shared<droidinput::InputReader>(the_event_hub(), the_input_reader_policy(), the_input_translator());
        });
}

std::shared_ptr<droidinput::InputListenerInterface>
mir::DefaultServerConfiguration::the_input_translator()
{
    return input_translator(
        [this]()
        {
            return std::make_shared<mia::InputTranslator>(the_input_dispatcher());
        });
}

std::shared_ptr<mi::InputChannelFactory> mir::DefaultServerConfiguration::the_input_channel_factory()
{
    auto const options = the_options();
    if (!options->get<bool>(options::enable_input_opt))
        return std::make_shared<mi::NullInputChannelFactory>();
    else
        return std::make_shared<mia::InputChannelFactory>();
}

std::shared_ptr<mi::CursorListener>
mir::DefaultServerConfiguration::the_cursor_listener()
{
    return cursor_listener(
        [this]() -> std::shared_ptr<mi::CursorListener>
        {
            return wrap_cursor_listener(std::make_shared<mi::CursorController>(
                    the_input_scene(),
                    the_cursor(),
                    the_default_cursor_image()));
        });

}

std::shared_ptr<mi::CursorListener>
mir::DefaultServerConfiguration::wrap_cursor_listener(
    std::shared_ptr<mi::CursorListener> const& wrapped)
{
    return wrapped;
}

std::shared_ptr<mi::TouchVisualizer>
mir::DefaultServerConfiguration::the_touch_visualizer()
{
    return touch_visualizer(
        [this]() -> std::shared_ptr<mi::TouchVisualizer>
        {
            auto visualizer = std::make_shared<mi::TouchspotController>(the_buffer_allocator(),
                the_input_scene());

            // The visualizer is disabled by default and can be enabled statically via
            // the MIR_SERVER_ENABLE_TOUCHSPOTS option. In the USC/unity8/autopilot case
            // it will be toggled at runtime via com.canonical.Unity.Screen DBus interface
            if (the_options()->is_set(options::touchspots_opt))
            {
                visualizer->enable();
            }
            
            return visualizer;
        });
}

std::shared_ptr<mg::CursorImage>
mir::DefaultServerConfiguration::the_default_cursor_image()
{
    return default_cursor_image(
        [this]()
        {
            return the_cursor_images()->image(mir_default_cursor_name, mi::default_cursor_size);
        });
}

namespace
{
bool has_default_cursor(mi::CursorImages& images)
{
    if (images.image(mir_default_cursor_name, mi::default_cursor_size))
        return true;
    return false;
}
}

std::shared_ptr<mi::CursorImages>
mir::DefaultServerConfiguration::the_cursor_images()
{
    return cursor_images(
        [this]() -> std::shared_ptr<mi::CursorImages>
        {
            auto xcursor_loader = std::make_shared<mi::XCursorLoader>();
            if (has_default_cursor(*xcursor_loader))
                return xcursor_loader;
            else
                return std::make_shared<mi::BuiltinCursorImages>();
        });
}

std::shared_ptr<mi::Platform>
mir::DefaultServerConfiguration::the_input_platform()
{
    return input_platform(
        [this]() -> std::shared_ptr<mi::Platform>
        {
            auto options = the_options();

            if (!options->is_set(options::platform_input_lib))
                return nullptr;

            auto lib = std::make_shared<mir::SharedLibrary>(
                options->get<std::string>(options::platform_input_lib));
            auto create = lib->load_function<mi::CreatePlatform>(
                "create_input_platform",
                MIR_SERVER_INPUT_PLATFORM_VERSION);
            return create(the_options(), the_emergency_cleanup(), the_input_device_registry(), the_input_report());
        });
}

std::shared_ptr<mi::InputManager>
mir::DefaultServerConfiguration::the_input_manager()
{
    // As the input configuration is structured now, if there is no
    // InputReader (as in the nested case) there will be nothing to instate
    // and keep alive the cursor and its controller.
    // We use the CursorControllingInputManager for this purpose.
    struct CursorControllingInputManager : public mi::NullInputManager
    {
        CursorControllingInputManager(
            std::shared_ptr<mi::CursorListener> const& cursor_listener)
            : cursor_listener(cursor_listener)
        {
        }

        std::shared_ptr<mi::CursorListener> const cursor_listener;
    };

    return input_manager(
        [this]() -> std::shared_ptr<mi::InputManager>
        {
            auto const options = the_options();
            bool input_opt = options->get<bool>(options::enable_input_opt);
            bool host_platform = input_opt && !options->is_set(options::host_socket_opt);
            // TODO nested input handling (== host_socket) should fold into a platform

            if (host_platform)
            {
                if (options->get<std::string>(options::legacy_input_report_opt) == options::log_opt_value)
                    mr::legacy_input::initialize(the_logger());

                auto ret = std::make_shared<mi::DefaultInputManager>(
                    the_input_reading_multiplexer(), the_legacy_input_dispatchable());

                auto platform = the_input_platform();
                if (platform)
                    ret->add_platform(platform);
                return ret;
            }
            else
                return std::make_shared<mi::NullInputManager>();
        }
    );
}

std::shared_ptr<mir::dispatch::MultiplexingDispatchable>
mir::DefaultServerConfiguration::the_input_reading_multiplexer()
{
    return input_reading_multiplexer(
        [this]() -> std::shared_ptr<mir::dispatch::MultiplexingDispatchable>
        {
            return std::make_shared<mir::dispatch::MultiplexingDispatchable>();
        }
    );
}

std::shared_ptr<mi::InputDeviceRegistry> mir::DefaultServerConfiguration::the_input_device_registry()
{
    return default_input_device_hub([this]()
                                    {
                                        return std::make_shared<mi::DefaultInputDeviceHub>(
                                            the_input_dispatcher(),
                                            the_input_reading_multiplexer(),
                                            the_main_loop(),
                                            the_touch_visualizer(),
                                            the_cursor_listener(),
                                            the_input_region());
                                    });
}

std::shared_ptr<mi::InputDeviceHub> mir::DefaultServerConfiguration::the_input_device_hub()
{
    return default_input_device_hub([this]()
                                    {
                                        return std::make_shared<mi::DefaultInputDeviceHub>(
                                            the_input_dispatcher(),
                                            the_input_reading_multiplexer(),
                                            the_main_loop(),
                                            the_touch_visualizer(),
                                            the_cursor_listener(),
                                            the_input_region());
                                    });
}<|MERGE_RESOLUTION|>--- conflicted
+++ resolved
@@ -99,12 +99,7 @@
         [this]() -> std::shared_ptr<mi::EventFilterChainDispatcher>
         {
             std::initializer_list<std::shared_ptr<mi::EventFilter> const> filter_list {default_filter};
-<<<<<<< HEAD
             return std::make_shared<mi::EventFilterChainDispatcher>(filter_list, the_new_input_dispatcher());
-=======
-            return std::make_shared<mi::EventFilterChainDispatcher>(
-                filter_list, the_surface_input_dispatcher());
->>>>>>> 9d8b3bb9
         });
 }
 
@@ -218,12 +213,7 @@
     return android_dispatcher_policy(
         [this]()
         {
-<<<<<<< HEAD
             return std::make_shared<mia::DefaultDispatcherPolicy>();
-=======
-            return std::make_shared<mia::DefaultDispatcherPolicy>(
-                is_key_repeat_enabled());
->>>>>>> 9d8b3bb9
         });
 }
 
