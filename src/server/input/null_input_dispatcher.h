/*
 * Copyright © 2014 Canonical Ltd.
 *
 * This program is free software: you can redistribute it and/or modify it
 * under the terms of the GNU General Public License version 3,
 * as published by the Free Software Foundation.
 *
 * This program is distributed in the hope that it will be useful,
 * but WITHOUT ANY WARRANTY; without even the implied warranty of
 * MERCHANTABILITY or FITNESS FOR A PARTICULAR PURPOSE.  See the
 * GNU General Public License for more details.
 *
 * You should have received a copy of the GNU General Public License
 * along with this program.  If not, see <http://www.gnu.org/licenses/>.
 *
 * Authored by: Andreas Pokorny <andreas.pokorny@canonical.com>
 */

#ifndef MIR_INPUT_NULL_INPUT_DISPATCHER_H_
#define MIR_INPUT_NULL_INPUT_DISPATCHER_H_

#include "mir/input/input_dispatcher.h"

namespace mir
{
namespace input
{

class NullInputDispatcher : public mir::input::InputDispatcher
{
public:
<<<<<<< HEAD
    void configuration_changed(std::chrono::nanoseconds when) override;
    void device_reset(int32_t device_id, std::chrono::nanoseconds when) override;
    bool dispatch(MirEvent const& event) override;
=======
    void dispatch(MirEvent const& event) override;
>>>>>>> 80a54de1
    void start() override;
    void stop() override;
};

}
}

#endif<|MERGE_RESOLUTION|>--- conflicted
+++ resolved
@@ -29,13 +29,8 @@
 class NullInputDispatcher : public mir::input::InputDispatcher
 {
 public:
-<<<<<<< HEAD
-    void configuration_changed(std::chrono::nanoseconds when) override;
-    void device_reset(int32_t device_id, std::chrono::nanoseconds when) override;
     bool dispatch(MirEvent const& event) override;
-=======
-    void dispatch(MirEvent const& event) override;
->>>>>>> 80a54de1
+
     void start() override;
     void stop() override;
 };
