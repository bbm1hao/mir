--- conflicted
+++ resolved
@@ -5,15 +5,10 @@
 set(
   INPUT_SOURCES
 
-<<<<<<< HEAD
-
-
   builtin_cursor_images.cpp
   cursor_controller.cpp
   default_configuration.cpp
-=======
   default_device.cpp
->>>>>>> a5453bef
   default_event_builder.cpp
   default_input_device_hub.cpp
   default_input_manager.cpp
