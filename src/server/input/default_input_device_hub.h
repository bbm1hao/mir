/*
 * Copyright © 2015 Canonical Ltd.
 *
 * This program is free software: you can redistribute it and/or modify it
 * under the terms of the GNU General Public License version 3,
 * as published by the Free Software Foundation.
 *
 * This program is distributed in the hope that it will be useful,
 * but WITHOUT ANY WARRANTY; without even the implied warranty of
 * MERCHANTABILITY or FITNESS FOR A PARTICULAR PURPOSE.  See the
 * GNU General Public License for more details.
 *
 * You should have received a copy of the GNU General Public License
 * along with this program.  If not, see <http://www.gnu.org/licenses/>.
 *
 * Authored by: Andreas Pokorny <andreas.pokorny@canonical.com>
 */

#ifndef MIR_INPUT_DEFAULT_INPUT_DEVICE_HUB_H_
#define MIR_INPUT_DEFAULT_INPUT_DEVICE_HUB_H_

#include "default_event_builder.h"

#include "mir/input/input_device_registry.h"
#include "mir/input/input_sink.h"
#include "mir/input/seat.h"
#include "mir/input/input_device_hub.h"
#include "mir/input/input_device_observer.h"
#include "mir/input/input_device_info.h"
#include "mir/input/mir_input_config.h"
#include "mir/thread_safe_list.h"
#include "mir/optional_value.h"

#include "mir_toolkit/event.h"

#include <linux/input.h>
#include <vector>
#include <memory>
#include <mutex>

namespace mir
{
class ServerActionQueue;
class ServerStatusListener;
namespace cookie
{
class Authority;
}
namespace dispatch
{
class Dispatchable;
class MultiplexingDispatchable;
class ActionQueue;
}
namespace input
{
class InputSink;
class InputDeviceObserver;
class DefaultDevice;
class Seat;
class KeyMapper;
class DefaultInputDeviceHub;

struct ExternalInputDeviceHub : InputDeviceHub
{
    ExternalInputDeviceHub(std::shared_ptr<InputDeviceHub> const& actual_hub,
                           std::shared_ptr<ServerActionQueue> const& observer_queue);
    ~ExternalInputDeviceHub();

    void add_observer(std::shared_ptr<InputDeviceObserver> const&) override;
    void remove_observer(std::weak_ptr<InputDeviceObserver> const&) override;
    void for_each_input_device(std::function<void(Device const& device)> const& callback) override;
    void for_each_mutable_input_device(std::function<void(Device& device)> const& callback) override;

private:
    struct Internal;
    std::shared_ptr<Internal> data;
};

class DefaultInputDeviceHub :
    public InputDeviceRegistry,
    public InputDeviceHub
{
public:
    DefaultInputDeviceHub(std::shared_ptr<Seat> const& seat,
                          std::shared_ptr<dispatch::MultiplexingDispatchable> const& input_multiplexer,
                          std::shared_ptr<cookie::Authority> const& cookie_authority,
                          std::shared_ptr<KeyMapper> const& key_mapper,
                          std::shared_ptr<ServerStatusListener> const& server_status_listener);

    // InputDeviceRegistry - calls from mi::Platform
    void add_device(std::shared_ptr<InputDevice> const& device) override;
    void remove_device(std::shared_ptr<InputDevice> const& device) override;

    // InputDeviceHub - calls from server components / shell
    void add_observer(std::shared_ptr<InputDeviceObserver> const&) override;
    void remove_observer(std::weak_ptr<InputDeviceObserver> const&) override;
    void for_each_input_device(std::function<void(Device const& device)> const& callback) override;
    void for_each_mutable_input_device(std::function<void(Device& device)> const& callback) override;
private:
    void update_spots();
    void add_device_handle(std::shared_ptr<DefaultDevice> const& handle);
    void remove_device_handle(MirInputDeviceId id);
    void device_changed(Device* dev);
    void emit_changed_devices();
    MirInputDeviceId create_new_device_id();
<<<<<<< HEAD
    void store_device_config(DefaultDevice const& dev);
    std::shared_ptr<DefaultDevice> restore_or_create_device(InputDevice& dev);
    mir::optional_value<MirInputDevice> get_stored_device_config(std::string const& id);
=======
>>>>>>> ef737e54

    std::shared_ptr<Seat> const seat;
    std::shared_ptr<dispatch::MultiplexingDispatchable> const input_dispatchable;
    std::mutex mutable handles_guard;
    std::shared_ptr<dispatch::ActionQueue> const device_queue;
    std::shared_ptr<cookie::Authority> const cookie_authority;
    std::shared_ptr<KeyMapper> const key_mapper;
    std::shared_ptr<ServerStatusListener> const server_status_listener;

    struct RegisteredDevice : public InputSink
    {
    public:
        RegisteredDevice(std::shared_ptr<InputDevice> const& dev,
                         MirInputDeviceId dev_id,
                         std::shared_ptr<dispatch::MultiplexingDispatchable> const& multiplexer,
                         std::shared_ptr<cookie::Authority> const& cookie_authority,
                         std::shared_ptr<DefaultDevice> const& handle);
        void handle_input(MirEvent& event) override;
        geometry::Rectangle bounding_rectangle() const override;
        input::OutputInfo output_info(uint32_t output_id) const override;
        bool device_matches(std::shared_ptr<InputDevice> const& dev) const;
        void start(std::shared_ptr<Seat> const& seat);
        void stop();
        MirInputDeviceId id();
        std::shared_ptr<Seat> seat;
        const std::shared_ptr<DefaultDevice> handle;

        void key_state(std::vector<uint32_t> const& scan_codes) override;
        void pointer_state(MirPointerButtons buttons) override;
    private:
        MirInputDeviceId device_id;
        std::unique_ptr<DefaultEventBuilder> builder;
        std::shared_ptr<cookie::Authority> cookie_authority;
        std::shared_ptr<InputDevice> const device;
        std::shared_ptr<dispatch::MultiplexingDispatchable> const multiplexer;
    };

    std::vector<std::shared_ptr<Device>> handles;
    MirInputConfig config;
    std::vector<std::unique_ptr<RegisteredDevice>> devices;
    ThreadSafeList<std::shared_ptr<InputDeviceObserver>> observers;
    std::mutex changed_devices_guard;
    std::unique_ptr<std::vector<std::shared_ptr<Device>>> changed_devices;

    std::mutex stored_configurations_guard;
    std::vector<MirInputDevice> stored_devices;

    MirInputDeviceId device_id_generator;
    bool ready{false};
};

}
}

#endif<|MERGE_RESOLUTION|>--- conflicted
+++ resolved
@@ -104,12 +104,9 @@
     void device_changed(Device* dev);
     void emit_changed_devices();
     MirInputDeviceId create_new_device_id();
-<<<<<<< HEAD
     void store_device_config(DefaultDevice const& dev);
     std::shared_ptr<DefaultDevice> restore_or_create_device(InputDevice& dev);
     mir::optional_value<MirInputDevice> get_stored_device_config(std::string const& id);
-=======
->>>>>>> ef737e54
 
     std::shared_ptr<Seat> const seat;
     std::shared_ptr<dispatch::MultiplexingDispatchable> const input_dispatchable;
