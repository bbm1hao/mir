/*
 * Copyright © 2013 Canonical Ltd.
 *
 * This program is free software: you can redistribute it and/or modify it
 * under the terms of the GNU General Public License version 3,
 * as published by the Free Software Foundation.
 *
 * This program is distributed in the hope that it will be useful,
 * but WITHOUT ANY WARRANTY; without even the implied warranty of
 * MERCHANTABILITY or FITNESS FOR A PARTICULAR PURPOSE.  See the
 * GNU General Public License for more details.
 *
 * You should have received a copy of the GNU General Public License
 * along with this program.  If not, see <http://www.gnu.org/licenses/>.
 *
 * Authored by:
 * Eleni Maria Stea <elenimaria.stea@canonical.com>
 * Alan Griffiths <alan@octopull.co.uk>
 */

#include "native_gbm_platform.h"

#include "gbm_buffer_allocator.h"
#include "mir/graphics/buffer_ipc_packer.h"
#include "mir/graphics/platform_ipc_package.h"

#include <boost/exception/errinfo_errno.hpp>
#include <boost/throw_exception.hpp>
#include <stdexcept>

namespace mg = mir::graphics;
namespace mgg = mg::gbm;

<<<<<<< HEAD
void mgg::NativeGBMPlatform::initialize(int /*data_items*/, int const* /*data*/, int /*fd_items*/, int const* fd)
{
    this->drm_fd = fd[0];
=======
void mgg::NativeGBMPlatform::initialize(
    std::function<void(int)> const& auth_magic,
    int /*data_items*/, int const* /*data*/, int /*fd_items*/, int const* fd)
{
    auth_magic_func = auth_magic;
    drm_fd = fd[0];
>>>>>>> 59381dc0
    gbm.setup(drm_fd);
}

std::shared_ptr<mg::GraphicBufferAllocator> mgg::NativeGBMPlatform::create_buffer_allocator(
        std::shared_ptr<mg::BufferInitializer> const& buffer_initializer)
{
    return std::make_shared<mgg::GBMBufferAllocator>(gbm.device, buffer_initializer);
}

std::shared_ptr<mg::PlatformIPCPackage> mgg::NativeGBMPlatform::get_ipc_package()
{
    struct NativeGBMPlatformIPCPackage : public mg::PlatformIPCPackage
    {
        NativeGBMPlatformIPCPackage(int fd)
        {
            ipc_fds.push_back(fd);
        }
    };
    char* busid = drmGetBusid(drm_fd);
    if (!busid)
        BOOST_THROW_EXCEPTION(
            boost::enable_error_info(
                std::runtime_error("Failed to get BusID of DRM device")) << boost::errinfo_errno(errno));
    int auth_fd = drmOpen(NULL, busid);
    free(busid);

    drm_magic_t magic;
    int ret = -1;
    if ((ret = drmGetMagic(auth_fd, &magic)) < 0)
    {
        close(auth_fd);
        BOOST_THROW_EXCEPTION(
            boost::enable_error_info(
                std::runtime_error("Failed to get DRM device magic cookie")) << boost::errinfo_errno(-ret));
    }

    auth_magic_func(magic);

    std::cerr << "AUTH_MAGIC success" << std::endl;
    return std::make_shared<NativeGBMPlatformIPCPackage>(auth_fd);
}

std::shared_ptr<mg::InternalClient> mgg::NativeGBMPlatform::create_internal_client()
{
    BOOST_THROW_EXCEPTION(std::runtime_error("Mir NativeGBMPlatform::create_internal_client is not implemented yet!"));
}

void mgg::NativeGBMPlatform::fill_ipc_package(
    std::shared_ptr<mg::BufferIPCPacker> const& packer,
    std::shared_ptr<mg::Buffer> const& buffer) const
{
    auto native_handle = buffer->native_buffer_handle();
    for(auto i=0; i<native_handle->data_items; i++)
    {
        packer->pack_data(native_handle->data[i]);
    }
    for(auto i=0; i<native_handle->fd_items; i++)
    {
        packer->pack_fd(native_handle->fd[i]);
    }

    packer->pack_stride(buffer->stride());
}

extern "C" std::shared_ptr<mg::NativePlatform> create_native_platform(std::shared_ptr<mg::DisplayReport> const& /*report*/)
{
    return std::make_shared<mgg::NativeGBMPlatform>();
}<|MERGE_RESOLUTION|>--- conflicted
+++ resolved
@@ -31,18 +31,12 @@
 namespace mg = mir::graphics;
 namespace mgg = mg::gbm;
 
-<<<<<<< HEAD
-void mgg::NativeGBMPlatform::initialize(int /*data_items*/, int const* /*data*/, int /*fd_items*/, int const* fd)
-{
-    this->drm_fd = fd[0];
-=======
 void mgg::NativeGBMPlatform::initialize(
     std::function<void(int)> const& auth_magic,
     int /*data_items*/, int const* /*data*/, int /*fd_items*/, int const* fd)
 {
     auth_magic_func = auth_magic;
     drm_fd = fd[0];
->>>>>>> 59381dc0
     gbm.setup(drm_fd);
 }
 
