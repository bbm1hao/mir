--- conflicted
+++ resolved
@@ -99,11 +99,5 @@
     std::shared_ptr<framebuffer_device_t> const& fb_native_device) const
 {
     auto syncer = std::make_shared<mga::HWCVsync>();
-<<<<<<< HEAD
-    auto fb_device = std::make_shared<mga::FBDevice>(fb_native_device);
-    return std::make_shared<mga::HWC10Device>(hwc_native_device, fb_device, syncer);
-=======
-    auto framebuffers = std::make_shared<mga::Framebuffers>(buffer_allocator, fb_native_device);
-    return std::make_shared<mga::HWC10Device>(hwc_native_device, fb_native_device, framebuffers, syncer);
->>>>>>> a687829f
+    return std::make_shared<mga::HWC10Device>(hwc_native_device, fb_native_device, syncer);
 }