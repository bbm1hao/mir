--- conflicted
+++ resolved
@@ -19,6 +19,7 @@
 #include "mir_client_host_connection.h"
 #include "host_surface.h"
 #include "mir_toolkit/mir_client_library.h"
+
 #include "mir/raii.h"
 #include "mir/graphics/platform_operation_message.h"
 #include "mir/graphics/cursor_image.h"
@@ -321,11 +322,7 @@
             delete surf;
         });
 
-<<<<<<< HEAD
-    if (stored_cursor_image.size().width.as_int() * stored_cursor_image.size().width.as_int())
-=======
     if (stored_cursor_image.size().width.as_int() * stored_cursor_image.size().height.as_int())
->>>>>>> 68592291
         surf->set_cursor_image(stored_cursor_image);
 
     surfaces.push_back(surf.get());
