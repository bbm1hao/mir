/*
 * Copyright © 2013, 2015 Canonical Ltd.
 *
 * This program is free software: you can redistribute it and/or modify it
 * under the terms of the GNU General Public License version 3,
 * as published by the Free Software Foundation.
 *
 * This program is distributed in the hope that it will be useful,
 * but WITHOUT ANY WARRANTY; without even the implied warranty of
 * MERCHANTABILITY or FITNESS FOR A PARTICULAR PURPOSE.  See the
 * GNU General Public License for more details.
 *
 * You should have received a copy of the GNU General Public License
 * along with this program.  If not, see <http://www.gnu.org/licenses/>.
 *
 * Authored by: Eleni Maria Stea <elenimaria.stea@canonical.com>
 */

#include "display.h"
#include "nested_display_configuration.h"
#include "display_buffer.h"
#include "host_connection.h"

#include "mir/geometry/rectangle.h"
#include "mir/graphics/pixel_format_utils.h"
#include "mir/graphics/gl_context.h"
#include "mir/graphics/surfaceless_egl_context.h"
#include "mir/graphics/display_configuration_policy.h"
#include "mir/graphics/overlapping_output_grouping.h"
#include "mir/graphics/gl_config.h"
#include "mir/graphics/egl_error.h"
#include "mir_toolkit/mir_connection.h"
#include "mir/raii.h"

#include <boost/throw_exception.hpp>
#include <stdexcept>
#include <sstream>

namespace mi = mir::input;
namespace mg = mir::graphics;
namespace mgn = mir::graphics::nested;
namespace geom = mir::geometry;

EGLint const mgn::detail::nested_egl_context_attribs[] =
{
    EGL_CONTEXT_CLIENT_VERSION, 2,
    EGL_NONE
};

mgn::detail::EGLSurfaceHandle::EGLSurfaceHandle(EGLDisplay display, EGLNativeWindowType native_window, EGLConfig cfg)
    : egl_display(display),
      egl_surface(eglCreateWindowSurface(egl_display, cfg, native_window, NULL))
{
    if (egl_surface == EGL_NO_SURFACE)
    {
        BOOST_THROW_EXCEPTION(mg::egl_error("Nested Mir Display Error: Failed to create EGL surface."));
    }
}

mgn::detail::EGLSurfaceHandle::~EGLSurfaceHandle() noexcept
{
    eglDestroySurface(egl_display, egl_surface);
}

mgn::detail::EGLDisplayHandle::EGLDisplayHandle(
    EGLNativeDisplayType native_display,
    std::shared_ptr<GLConfig> const& gl_config)
    : egl_display(EGL_NO_DISPLAY),
      egl_context_(EGL_NO_CONTEXT),
      gl_config{gl_config}
{
    egl_display = eglGetDisplay(native_display);
    if (egl_display == EGL_NO_DISPLAY)
        BOOST_THROW_EXCEPTION(mg::egl_error("Nested Mir Display Error: Failed to fetch EGL display."));
}

void mgn::detail::EGLDisplayHandle::initialize(MirPixelFormat format)
{
    int major;
    int minor;

    if (eglInitialize(egl_display, &major, &minor) != EGL_TRUE)
    {
        BOOST_THROW_EXCEPTION(mg::egl_error("Nested Mir Display Error: Failed to initialize EGL."));
    }

    egl_context_ = eglCreateContext(egl_display, choose_windowed_es_config(format), EGL_NO_CONTEXT, detail::nested_egl_context_attribs);

    if (egl_context_ == EGL_NO_CONTEXT)
        BOOST_THROW_EXCEPTION(mg::egl_error("Failed to create shared EGL context"));
}

EGLConfig mgn::detail::EGLDisplayHandle::choose_windowed_es_config(MirPixelFormat format) const
{
    EGLint const nested_egl_config_attribs[] =
    {
        EGL_SURFACE_TYPE, EGL_WINDOW_BIT,
        EGL_RED_SIZE, mg::red_channel_depth(format),
        EGL_GREEN_SIZE, mg::green_channel_depth(format),
        EGL_BLUE_SIZE, mg::blue_channel_depth(format),
        EGL_ALPHA_SIZE, mg::alpha_channel_depth(format),
        EGL_DEPTH_SIZE, gl_config->depth_buffer_bits(),
        EGL_STENCIL_SIZE, gl_config->stencil_buffer_bits(),
        EGL_RENDERABLE_TYPE, EGL_OPENGL_ES2_BIT,
        EGL_NONE
    };
    EGLConfig result;
    int n;

    int res = eglChooseConfig(egl_display, nested_egl_config_attribs, &result, 1, &n);
    if ((res != EGL_TRUE) || (n != 1))
        BOOST_THROW_EXCEPTION(mg::egl_error("Nested Mir Display Error: Failed to choose EGL configuration."));

    return result;
}

EGLContext mgn::detail::EGLDisplayHandle::egl_context() const
{
    return egl_context_;
}

mgn::detail::EGLDisplayHandle::~EGLDisplayHandle() noexcept
{
    eglTerminate(egl_display);
}

mgn::detail::DisplaySyncGroup::DisplaySyncGroup(
    std::shared_ptr<mgn::detail::DisplayBuffer> const& output) :
    output(output)
{
}

void mgn::detail::DisplaySyncGroup::for_each_display_buffer(
    std::function<void(graphics::DisplayBuffer&)> const& f)
{
    f(*output);
}

void mgn::detail::DisplaySyncGroup::post()
{
}

std::chrono::milliseconds
mgn::detail::DisplaySyncGroup::recommended_sleep() const
{
    // TODO: Might make sense in future with nested bypass. We could save
    //       almost another frame of lag!
    return std::chrono::milliseconds::zero();
}

<<<<<<< HEAD
geom::Rectangle mgn::detail::DisplaySyncGroup::view_area() const
{
    return output->view_area();
}

namespace
{
auto copy_config(MirDisplayConfiguration* conf) -> std::shared_ptr<MirDisplayConfiguration>
{
    auto const blob = mir::raii::deleter_for(
        mir_blob_from_display_configuration(conf),
        [] (MirBlob* b) { mir_blob_release(b); });

    return std::shared_ptr<MirDisplayConfiguration>{
        mir_blob_to_display_configuration(blob.get()),
        [] (MirDisplayConfiguration* c) { if (c) mir_display_config_destroy(c); }};
}
}

=======
>>>>>>> 329378fd
mgn::Display::Display(
    std::shared_ptr<mg::Platform> const& platform,
    std::shared_ptr<HostConnection> const& connection,
    std::shared_ptr<input::InputDispatcher> const& dispatcher,
    std::shared_ptr<mg::DisplayReport> const& display_report,
    std::shared_ptr<mg::DisplayConfigurationPolicy> const& initial_conf_policy,
    std::shared_ptr<mg::GLConfig> const& gl_config,
    std::shared_ptr<mi::CursorListener> const& cursor_listener) :
    platform{platform},
    connection{connection},
    dispatcher{dispatcher},
    display_report{display_report},
    egl_display{connection->egl_native_display(), gl_config},
    cursor_listener{cursor_listener},
    outputs{},
    current_configuration(std::make_unique<NestedDisplayConfiguration>(connection->create_display_config()))
{
    std::shared_ptr<DisplayConfiguration> conf(configuration());
    initial_conf_policy->apply_to(*conf);

    if (*current_configuration != *conf)
        apply_to_connection(*conf);

    create_surfaces(*conf);
}

mgn::Display::~Display() noexcept
{
    if (eglGetCurrentContext() == egl_display.egl_context())
        eglMakeCurrent(egl_display, EGL_NO_SURFACE, EGL_NO_SURFACE, EGL_NO_CONTEXT);
}

void mgn::Display::for_each_display_sync_group(std::function<void(mg::DisplaySyncGroup&)> const& f)
{
    std::unique_lock<std::mutex> lock(outputs_mutex);
    for (auto& i : outputs)
        f(*i.second);
}

std::unique_ptr<mg::DisplayConfiguration> mgn::Display::configuration() const
{
    std::lock_guard<std::mutex> lock(configuration_mutex);
    return current_configuration->clone();
}

void mgn::Display::complete_display_initialization(MirPixelFormat format)
{
    if (egl_display.egl_context() != EGL_NO_CONTEXT)  return;

    egl_display.initialize(format);
    eglMakeCurrent(egl_display, EGL_NO_SURFACE, EGL_NO_SURFACE, egl_display.egl_context());
}

void mgn::Display::configure(mg::DisplayConfiguration const& configuration)
{
    std::lock_guard<std::mutex> lock(configuration_mutex);
    apply_to_connection(configuration);
    create_surfaces(configuration);
}

namespace
{
long area_of(geom::Rectangle const& rect)
{
    return static_cast<long>(rect.size.width.as_int())*rect.size.height.as_int();
}
}

void mgn::Display::create_surfaces(mg::DisplayConfiguration const& configuration)
{
    if (!configuration.valid())
    {
        BOOST_THROW_EXCEPTION(std::logic_error("Invalid or inconsistent display configuration"));
    }

    decltype(outputs) result;
    OverlappingOutputGrouping unique_outputs{configuration};

    unique_outputs.for_each_group(
        [&](mg::OverlappingOutputGroup const& group)
        {
            geometry::Rectangle const area = group.bounding_rectangle();

            long max_overlap_area = 0;
            mg::DisplayConfigurationOutput best_output;

            group.for_each_output([&](mg::DisplayConfigurationOutput const& output)
                {
                    if (area_of(area.intersection_with(output.extents())) > max_overlap_area)
                    {
                        max_overlap_area = area_of(area.intersection_with(output.extents()));
                        best_output = output;
                    }
                });

            auto const& egl_config_format = best_output.current_format;
            geometry::Rectangle const& extents = best_output.extents();

            auto& display_buffer = result[best_output.id];

            {
                std::unique_lock<std::mutex> lock(outputs_mutex);
                display_buffer = outputs[best_output.id];
            }

            if (display_buffer)
            {
                if (display_buffer->view_area() != extents)
                    display_buffer.reset();
            }

            if (!display_buffer)
            {
                complete_display_initialization(egl_config_format);

                std::ostringstream surface_title;

                surface_title << "Mir nested display for output #" << best_output.id.as_value();

                auto const host_surface = connection->create_surface(
                    extents.size.width.as_int(),
                    extents.size.height.as_int(),
                    egl_config_format,
                    surface_title.str().c_str(),
                    mir_buffer_usage_hardware,
                    static_cast<uint32_t>(best_output.id.as_value()));

                display_buffer = std::make_shared<mgn::detail::DisplaySyncGroup>(
                    std::make_shared<mgn::detail::DisplayBuffer>(
                        egl_display,
                        host_surface,
                        extents,
                        dispatcher,
                        cursor_listener,
                        best_output.current_format));
            }
        });

    {
        std::unique_lock<std::mutex> lock(outputs_mutex);
        outputs.swap(result);
    }
}

void mgn::Display::apply_to_connection(mg::DisplayConfiguration const& configuration)
{
    decltype(current_configuration) new_config{dynamic_cast<NestedDisplayConfiguration*>(configuration.clone().release())};

    connection->apply_display_config(**new_config);
    swap(current_configuration, new_config);
}

void mgn::Display::register_configuration_change_handler(
        EventHandlerRegister& /*handlers*/,
        DisplayConfigurationChangeHandler const& conf_change_handler)
{
    auto const handler = [this, conf_change_handler] {
        {
            std::lock_guard<std::mutex> lock(configuration_mutex);
            current_configuration = std::make_unique<NestedDisplayConfiguration>(connection->create_display_config());
        }
        conf_change_handler();
    };

    connection->set_display_config_change_callback(handler);
}

void mgn::Display::register_pause_resume_handlers(
        EventHandlerRegister& /*handlers*/,
        DisplayPauseHandler const& /*pause_handler*/,
        DisplayResumeHandler const& /*resume_handler*/)
{
    // No need to do anything
}

void mgn::Display::pause()
{
    // No need to do anything
}

void mgn::Display::resume()
{
    // No need to do anything
}

auto mgn::Display::create_hardware_cursor(std::shared_ptr<mg::CursorImage> const& /*initial_image*/) -> std::shared_ptr<mg::Cursor>
{
    BOOST_THROW_EXCEPTION(std::logic_error("Initialization loop: we already need the Cursor when creating the Display"));
    // So we can't do this: return std::make_shared<Cursor>(connection, initial_image);
}

std::unique_ptr<mg::GLContext> mgn::Display::create_gl_context()
{
    return std::make_unique<SurfacelessEGLContext>(egl_display, EGL_NO_CONTEXT);
}<|MERGE_RESOLUTION|>--- conflicted
+++ resolved
@@ -148,28 +148,11 @@
     return std::chrono::milliseconds::zero();
 }
 
-<<<<<<< HEAD
 geom::Rectangle mgn::detail::DisplaySyncGroup::view_area() const
 {
     return output->view_area();
 }
 
-namespace
-{
-auto copy_config(MirDisplayConfiguration* conf) -> std::shared_ptr<MirDisplayConfiguration>
-{
-    auto const blob = mir::raii::deleter_for(
-        mir_blob_from_display_configuration(conf),
-        [] (MirBlob* b) { mir_blob_release(b); });
-
-    return std::shared_ptr<MirDisplayConfiguration>{
-        mir_blob_to_display_configuration(blob.get()),
-        [] (MirDisplayConfiguration* c) { if (c) mir_display_config_destroy(c); }};
-}
-}
-
-=======
->>>>>>> 329378fd
 mgn::Display::Display(
     std::shared_ptr<mg::Platform> const& platform,
     std::shared_ptr<HostConnection> const& connection,
