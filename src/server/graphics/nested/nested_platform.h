/*
 * Copyright © 2013 Canonical Ltd.
 *
 * This program is free software: you can redistribute it and/or modify it
 * under the terms of the GNU General Public License version 3,
 * as published by the Free Software Foundation.
 *
 * This program is distributed in the hope that it will be useful,
 * but WITHOUT ANY WARRANTY; without even the implied warranty of
 * MERCHANTABILITY or FITNESS FOR A PARTICULAR PURPOSE.  See the
 * GNU General Public License for more details.
 *
 * You should have received a copy of the GNU General Public License
 * along with this program.  If not, see <http://www.gnu.org/licenses/>.
 *
 * Authored by: Eleni Maria Stea <elenimaria.stea@canonical.com>
 */

#ifndef MIR_GRAPHICS_NESTED_NESTED_PLATFORM_H_
#define MIR_GRAPHICS_NESTED_NESTED_PLATFORM_H_

#include "mir/graphics/platform.h"
#include "mir/graphics/native_platform.h"
#include "host_connection.h"

namespace mir
{
namespace input { class InputDispatcher; }
namespace graphics
{
namespace nested
{

class NestedPlatform : public Platform,
                       public std::enable_shared_from_this<NestedPlatform>
{
public:
    NestedPlatform(
        std::shared_ptr<HostConnection> const& connection,
        std::shared_ptr<input::InputDispatcher> const& dispatcher,
        std::shared_ptr<DisplayReport> const& display_report,
        std::shared_ptr<NativePlatform> const& native_platform);

    ~NestedPlatform() noexcept;
    std::shared_ptr<GraphicBufferAllocator> create_buffer_allocator() override;
    std::shared_ptr<Display> create_display(
            std::shared_ptr<DisplayConfigurationPolicy> const& initial_conf_policy,
            std::shared_ptr<GLProgramFactory> const& gl_program_factory,
            std::shared_ptr<GLConfig> const& gl_config);
    std::shared_ptr<InternalClient> create_internal_client() override;
<<<<<<< HEAD
    std::shared_ptr<PlatformIpcOperations> create_ipc_operations() const override;
=======
    std::shared_ptr<PlatformIpcOperations> make_ipc_operations() const override;
    std::shared_ptr<BufferWriter> make_buffer_writer() override;
>>>>>>> ed368c2b
    EGLNativeDisplayType egl_native_display() const;

private:
    std::shared_ptr<NativePlatform> const native_platform;
    std::shared_ptr<input::InputDispatcher> const dispatcher;
    std::shared_ptr<DisplayReport> const display_report;
    std::shared_ptr<HostConnection> const connection;
};

}
}
}

#endif // MIR_GRAPHICS_NESTED_NESTED_PLATFORM_H<|MERGE_RESOLUTION|>--- conflicted
+++ resolved
@@ -48,12 +48,8 @@
             std::shared_ptr<GLProgramFactory> const& gl_program_factory,
             std::shared_ptr<GLConfig> const& gl_config);
     std::shared_ptr<InternalClient> create_internal_client() override;
-<<<<<<< HEAD
-    std::shared_ptr<PlatformIpcOperations> create_ipc_operations() const override;
-=======
     std::shared_ptr<PlatformIpcOperations> make_ipc_operations() const override;
     std::shared_ptr<BufferWriter> make_buffer_writer() override;
->>>>>>> ed368c2b
     EGLNativeDisplayType egl_native_display() const;
 
 private:
