/*
 * Copyright © 2012 Canonical Ltd.
 *
 * This program is free software: you can redistribute it and/or modify it
 * under the terms of the GNU General Public License version 3,
 * as published by the Free Software Foundation.
 *
 * This program is distributed in the hope that it will be useful,
 * but WITHOUT ANY WARRANTY; without even the implied warranty of
 * MERCHANTABILITY or FITNESS FOR A PARTICULAR PURPOSE.  See the
 * GNU General Public License for more details.
 *
 * You should have received a copy of the GNU General Public License
 * along with this program.  If not, see <http://www.gnu.org/licenses/>.
 *
 * Authored by: Alan Griffiths <alan@octopull.co.uk>
 */

#include "mir/frontend/session_mediator.h"
#include "mir/frontend/session_mediator_report.h"
#include "mir/frontend/shell.h"
#include "mir/frontend/session.h"
#include "mir/frontend/surface.h"
#include "mir/shell/surface_creation_parameters.h"
#include "mir/frontend/resource_cache.h"
#include "mir_toolkit/common.h"
#include "mir/compositor/buffer_id.h"
#include "mir/compositor/buffer.h"
#include "mir/surfaces/buffer_stream.h"
#include "mir/compositor/graphic_buffer_allocator.h"
#include "mir/geometry/dimensions.h"
#include "mir/graphics/platform.h"
#include "mir/graphics/viewable_area.h"
#include "mir/graphics/platform_ipc_package.h"
#include "mir/frontend/client_constants.h"
#include "mir/events/event_sink.h"

#include "client_buffer_tracker.h"
#include "protobuf_buffer_packer.h"

#include <boost/throw_exception.hpp>

#include <mutex>

namespace msh = mir::shell;
namespace mf = mir::frontend;
namespace me = mir::events;
namespace mfd=mir::frontend::detail;

namespace mir
{
namespace frontend
{

struct CloggableEventSink : public me::EventSink
{
    CloggableEventSink(std::shared_ptr<me::EventSink> const& drain)
        : drain(drain),
          clogged(false)
    {
    }
    
    void clog()
    {
        std::unique_lock<std::mutex> lg(lock);
        clogged = true;
    }
    void unclog()
    {
        std::unique_lock<std::mutex> lg(lock);
        clogged = false;
        
        for (auto const& ev : buffered_events)
            drain->handle_event(ev);
        buffered_events.clear();
    }

    void handle_event(MirEvent const& ev)
    {
        std::unique_lock<std::mutex> lg(lock);
        if (clogged)
            buffered_events.push_back(ev);
        else
            drain->handle_event(ev);
    }
    
    std::shared_ptr<me::EventSink> const drain;
    bool clogged;
    
    std::vector<MirEvent> buffered_events;

    std::mutex lock;
};

}
}

mf::SessionMediator::SessionMediator(
    std::shared_ptr<frontend::Shell> const& shell,
    std::shared_ptr<graphics::Platform> const & graphics_platform,
    std::shared_ptr<graphics::ViewableArea> const& viewable_area,
    std::shared_ptr<compositor::GraphicBufferAllocator> const& buffer_allocator,
    std::shared_ptr<SessionMediatorReport> const& report,
    std::shared_ptr<events::EventSink> const& event_sink,
    std::shared_ptr<ResourceCache> const& resource_cache) :
    shell(shell),
    graphics_platform(graphics_platform),
    viewable_area(viewable_area),
    buffer_allocator(buffer_allocator),
    report(report),
    event_sink(std::make_shared<mf::CloggableEventSink>(event_sink)),
    resource_cache(resource_cache),
    client_tracker(std::make_shared<ClientBufferTracker>(frontend::client_buffer_cache_size))
{
}

mf::SessionMediator::~SessionMediator() noexcept
{
    if (session)
    {
        report->session_error(session->name(), __PRETTY_FUNCTION__, "connection dropped without disconnect");
        shell->close_session(session);
    }
}

void mf::SessionMediator::connect(
    ::google::protobuf::RpcController*,
    const ::mir::protobuf::ConnectParameters* request,
    ::mir::protobuf::Connection* response,
    ::google::protobuf::Closure* done)
{
    report->session_connect_called(request->application_name());

    {
        std::unique_lock<std::mutex> lock(session_mutex);
        session = shell->open_session(request->application_name(), event_sink);
    }

    auto ipc_package = graphics_platform->get_ipc_package();
    auto platform = response->mutable_platform();
    auto display_info = response->mutable_display_info();

    for (auto& data : ipc_package->ipc_data)
        platform->add_data(data);

    for (auto& ipc_fds : ipc_package->ipc_fds)
        platform->add_fd(ipc_fds);

    auto view_area = viewable_area->view_area();
    display_info->set_width(view_area.size.width.as_uint32_t());
    display_info->set_height(view_area.size.height.as_uint32_t());

    auto supported_pixel_formats = buffer_allocator->supported_pixel_formats();
    for (auto pf : supported_pixel_formats)
        display_info->add_supported_pixel_format(static_cast<uint32_t>(pf));

    resource_cache->save_resource(response, ipc_package);

    done->Run();
}

void mf::SessionMediator::create_surface(
    google::protobuf::RpcController* /*controller*/,
    const mir::protobuf::SurfaceParameters* request,
    mir::protobuf::Surface* response,
    google::protobuf::Closure* done)
{
<<<<<<< HEAD
    if (session.get() == nullptr)
        BOOST_THROW_EXCEPTION(std::logic_error("Invalid application session"));

    report->session_create_surface_called(session->name());

    event_sink->clog();
    auto const id = shell->create_surface_for(session,
        msh::SurfaceCreationParameters()
        .of_name(request->surface_name())
        .of_size(request->width(), request->height())
        .of_buffer_usage(static_cast<compositor::BufferUsage>(request->buffer_usage()))
        .of_pixel_format(static_cast<geometry::PixelFormat>(request->pixel_format()))
        );

=======
>>>>>>> 631ce28a
    {
        std::unique_lock<std::mutex> lock(session_mutex);

        if (session.get() == nullptr)
            BOOST_THROW_EXCEPTION(std::logic_error("Invalid application session"));

        report->session_create_surface_called(session->name());

        auto const id = shell->create_surface_for(session,
            msh::SurfaceCreationParameters()
            .of_name(request->surface_name())
            .of_size(request->width(), request->height())
            .of_buffer_usage(static_cast<compositor::BufferUsage>(request->buffer_usage()))
            .of_pixel_format(static_cast<geometry::PixelFormat>(request->pixel_format()))
            );

        {
            auto surface = session->get_surface(id);
            response->mutable_id()->set_value(id.as_value());
            response->set_width(surface->size().width.as_uint32_t());
            response->set_height(surface->size().height.as_uint32_t());
            response->set_pixel_format((int)surface->pixel_format());
            response->set_buffer_usage(request->buffer_usage());

            if (surface->supports_input())
                response->add_fd(surface->client_input_fd());

            client_buffer_resource = surface->advance_client_buffer();
            auto const& id = client_buffer_resource->id();

            auto buffer = response->mutable_buffer();
            buffer->set_buffer_id(id.as_uint32_t());

            if (!client_tracker->client_has(id))
            {
                auto packer = std::make_shared<mfd::ProtobufBufferPacker>(buffer);
                graphics_platform->fill_ipc_package(packer, client_buffer_resource);
            }
            client_tracker->add(id);
        }
    }

    done->Run();
    event_sink->unclog();
}

void mf::SessionMediator::next_buffer(
    ::google::protobuf::RpcController* /*controller*/,
    ::mir::protobuf::SurfaceId const* request,
    ::mir::protobuf::Buffer* response,
    ::google::protobuf::Closure* done)
{
    {
        std::unique_lock<std::mutex> lock(session_mutex);

        if (session.get() == nullptr)
            BOOST_THROW_EXCEPTION(std::logic_error("Invalid application session"));

        report->session_next_buffer_called(session->name());

        auto surface = session->get_surface(SurfaceId(request->value()));

        client_buffer_resource.reset();
        client_buffer_resource = surface->advance_client_buffer();
    }

    auto const& id = client_buffer_resource->id();
    response->set_buffer_id(id.as_uint32_t());

    if (!client_tracker->client_has(id))
    {
        auto packer = std::make_shared<mfd::ProtobufBufferPacker>(response);
        graphics_platform->fill_ipc_package(packer, client_buffer_resource);
    }
    client_tracker->add(id);
    done->Run();
}

void mf::SessionMediator::release_surface(
    google::protobuf::RpcController* /*controller*/,
    const mir::protobuf::SurfaceId* request,
    mir::protobuf::Void*,
    google::protobuf::Closure* done)
{
    {
        std::unique_lock<std::mutex> lock(session_mutex);

        if (session.get() == nullptr)
            BOOST_THROW_EXCEPTION(std::logic_error("Invalid application session"));

        report->session_release_surface_called(session->name());

        auto const id = SurfaceId(request->value());

        session->destroy_surface(id);
    }

    done->Run();
}

void mf::SessionMediator::disconnect(
    google::protobuf::RpcController* /*controller*/,
    const mir::protobuf::Void* /*request*/,
    mir::protobuf::Void* /*response*/,
    google::protobuf::Closure* done)
{
    {
        std::unique_lock<std::mutex> lock(session_mutex);

        if (session.get() == nullptr)
            BOOST_THROW_EXCEPTION(std::logic_error("Invalid application session"));

        report->session_disconnect_called(session->name());

        shell->close_session(session);
        session.reset();
    }

    done->Run();
}

void mf::SessionMediator::configure_surface(
    google::protobuf::RpcController*, // controller,
    const mir::protobuf::SurfaceSetting* request,
    mir::protobuf::SurfaceSetting* response,
    google::protobuf::Closure* done)
{
    MirSurfaceAttrib attrib = static_cast<MirSurfaceAttrib>(request->attrib());

    // Required response fields:
    response->mutable_surfaceid()->CopyFrom(request->surfaceid());
    response->set_attrib(attrib);

    {
        std::unique_lock<std::mutex> lock(session_mutex);

        if (session.get() == nullptr)
            BOOST_THROW_EXCEPTION(std::logic_error("Invalid application session"));

        report->session_configure_surface_called(session->name());

        auto const id = frontend::SurfaceId(request->surfaceid().value());
        int value = request->ivalue();
        int newvalue = session->configure_surface(id, attrib, value);

        response->set_ivalue(newvalue);
    }

    done->Run();
}<|MERGE_RESOLUTION|>--- conflicted
+++ resolved
@@ -54,6 +54,7 @@
 
 struct CloggableEventSink : public me::EventSink
 {
+public:
     CloggableEventSink(std::shared_ptr<me::EventSink> const& drain)
         : drain(drain),
           clogged(false)
@@ -65,6 +66,19 @@
         std::unique_lock<std::mutex> lg(lock);
         clogged = true;
     }
+
+    void handle_event(MirEvent const& ev)
+    {
+        std::unique_lock<std::mutex> lg(lock);
+        if (clogged)
+            buffered_events.push_back(ev);
+        else
+            drain->handle_event(ev);
+    }
+    
+
+
+private:
     void unclog()
     {
         std::unique_lock<std::mutex> lg(lock);
@@ -75,15 +89,6 @@
         buffered_events.clear();
     }
 
-    void handle_event(MirEvent const& ev)
-    {
-        std::unique_lock<std::mutex> lg(lock);
-        if (clogged)
-            buffered_events.push_back(ev);
-        else
-            drain->handle_event(ev);
-    }
-    
     std::shared_ptr<me::EventSink> const drain;
     bool clogged;
     
@@ -165,23 +170,6 @@
     mir::protobuf::Surface* response,
     google::protobuf::Closure* done)
 {
-<<<<<<< HEAD
-    if (session.get() == nullptr)
-        BOOST_THROW_EXCEPTION(std::logic_error("Invalid application session"));
-
-    report->session_create_surface_called(session->name());
-
-    event_sink->clog();
-    auto const id = shell->create_surface_for(session,
-        msh::SurfaceCreationParameters()
-        .of_name(request->surface_name())
-        .of_size(request->width(), request->height())
-        .of_buffer_usage(static_cast<compositor::BufferUsage>(request->buffer_usage()))
-        .of_pixel_format(static_cast<geometry::PixelFormat>(request->pixel_format()))
-        );
-
-=======
->>>>>>> 631ce28a
     {
         std::unique_lock<std::mutex> lock(session_mutex);
 
@@ -190,6 +178,7 @@
 
         report->session_create_surface_called(session->name());
 
+        event_sink->clog();
         auto const id = shell->create_surface_for(session,
             msh::SurfaceCreationParameters()
             .of_name(request->surface_name())
@@ -222,10 +211,10 @@
             }
             client_tracker->add(id);
         }
-    }
-
-    done->Run();
-    event_sink->unclog();
+        event_sink->unclog();
+    }
+
+    done->Run();
 }
 
 void mf::SessionMediator::next_buffer(
