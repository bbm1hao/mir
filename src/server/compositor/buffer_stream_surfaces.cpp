--- conflicted
+++ resolved
@@ -49,27 +49,14 @@
     return std::make_shared<mc::TemporarySnapshotBuffer>(buffer_bundle);
 }
 
-<<<<<<< HEAD
-void mc::BufferStreamSurfaces::swap_client_buffers(mg::Buffer*& buffer, std::function<void()> complete)
-=======
 void mc::BufferStreamSurfaces::swap_client_buffers(graphics::Buffer* old_buffer, std::function<void(graphics::Buffer* new_buffer)> complete)
->>>>>>> 8aeb04c7
 {
     if (old_buffer)
     {
         buffer_bundle->client_release(old_buffer);
     }
 
-<<<<<<< HEAD
-    buffer_bundle->client_acquire(
-        [&buffer,complete](mg::Buffer* new_buffer)
-        {
-            buffer = new_buffer;
-            complete();
-        });
-=======
     buffer_bundle->client_acquire(complete);
->>>>>>> 8aeb04c7
 }
 
 MirPixelFormat mc::BufferStreamSurfaces::get_stream_pixel_format()
