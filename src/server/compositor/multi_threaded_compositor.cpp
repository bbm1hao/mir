--- conflicted
+++ resolved
@@ -88,20 +88,6 @@
 class CompositingFunctor
 {
 public:
-<<<<<<< HEAD
-    CompositingFunctor() : running{true}, frames_scheduled{false} {}
-    virtual ~CompositingFunctor() = default;
-
-    void schedule_compositing(int num_frames)
-    {
-        std::lock_guard<std::mutex> lock{run_mutex};
-
-        if(num_frames > frames_scheduled)
-        {
-            frames_scheduled = num_frames;
-            run_cv.notify_one();
-        }
-=======
     CompositingFunctor(std::shared_ptr<mc::DisplayBufferCompositorFactory> const& db_compositor_factory,
                        mg::DisplayBuffer& buffer,
                        std::shared_ptr<CompositorReport> const& report)
@@ -111,7 +97,6 @@
           frames_scheduled{0},
           report{report}
     {
->>>>>>> 389e6f18
     }
 
     void operator()() noexcept  // noexcept is important! (LP: #1237332)
@@ -158,38 +143,13 @@
                 frames_scheduled--;
                 lock.unlock();
 
-<<<<<<< HEAD
-                composite();
-=======
                 display_buffer_compositor->composite();
->>>>>>> 389e6f18
 
                 lock.lock();
             }
         }
     }
-<<<<<<< HEAD
-
-private:
-    bool running;
-    int frames_scheduled;
-    std::mutex run_mutex;
-    std::condition_variable run_cv;
-};
-
-class DisplayBufferCompositingFunctor : public CompositingFunctor
-{
-public:
-    DisplayBufferCompositingFunctor(
-        std::shared_ptr<mc::DisplayBufferCompositorFactory> const& db_compositor_factory,
-        mg::DisplayBuffer& buffer,
-        std::shared_ptr<mc::CompositorReport> const& report)
-        : display_buffer_compositor_factory{db_compositor_factory},
-          buffer(buffer),
-          report{report}
-=======
     catch(...)
->>>>>>> 389e6f18
     {
         mir::terminate_with_current_exception();
     }
