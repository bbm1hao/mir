set(
  MIR_COMPOSITOR_SRCS

  default_display_buffer_compositor.cpp
  default_display_buffer_compositor_factory.cpp
  temporary_buffers.cpp
  buffer_stream_factory.cpp
  buffer_stream_surfaces.cpp
#  gl_program.cpp
  gl_renderer.cpp
  gl_renderer_factory.cpp
  multi_threaded_compositor.cpp
<<<<<<< HEAD
  switching_bundle.cpp
=======
  bypass.cpp
>>>>>>> 0017c941
  occlusion.cpp
  default_configuration.cpp
  screencast_display_buffer.cpp
  compositing_screencast.cpp
  buffer_queue.cpp
)

ADD_LIBRARY(
  mircompositor STATIC

  ${MIR_COMPOSITOR_SRCS}
)

target_link_libraries(mircompositor
  ${Boost_LIBRARIES}
)
<|MERGE_RESOLUTION|>--- conflicted
+++ resolved
@@ -6,15 +6,9 @@
   temporary_buffers.cpp
   buffer_stream_factory.cpp
   buffer_stream_surfaces.cpp
-#  gl_program.cpp
   gl_renderer.cpp
   gl_renderer_factory.cpp
   multi_threaded_compositor.cpp
-<<<<<<< HEAD
-  switching_bundle.cpp
-=======
-  bypass.cpp
->>>>>>> 0017c941
   occlusion.cpp
   default_configuration.cpp
   screencast_display_buffer.cpp
