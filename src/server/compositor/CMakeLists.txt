set(
  MIR_COMPOSITOR_SRCS

  default_display_buffer_compositor.cpp
  default_display_buffer_compositor_factory.cpp
  temporary_buffers.cpp
  buffer_stream_factory.cpp
  buffer_stream_surfaces.cpp
  gl_renderer.cpp
  gl_renderer_factory.cpp
  gl_program_family.cpp
  multi_threaded_compositor.cpp
  occlusion.cpp
  default_configuration.cpp
  screencast_display_buffer.cpp
  compositing_screencast.cpp
  timeout_frame_dropping_policy_factory.cpp
  buffer_queue.cpp
  recently_used_cache.cpp
<<<<<<< HEAD
  stream.cpp
=======
  buffer_map.cpp
  dropping_schedule.cpp
>>>>>>> e17d6886
)

ADD_LIBRARY(
  mircompositor OBJECT

  ${MIR_COMPOSITOR_SRCS}
)
<|MERGE_RESOLUTION|>--- conflicted
+++ resolved
@@ -17,12 +17,9 @@
   timeout_frame_dropping_policy_factory.cpp
   buffer_queue.cpp
   recently_used_cache.cpp
-<<<<<<< HEAD
   stream.cpp
-=======
   buffer_map.cpp
   dropping_schedule.cpp
->>>>>>> e17d6886
 )
 
 ADD_LIBRARY(
