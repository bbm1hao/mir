--- conflicted
+++ resolved
@@ -91,14 +91,8 @@
         new ms::Surface(
             params.name,
             buffer_bundle_factory->create_buffer_bundle(
-<<<<<<< HEAD
                 geom::Size{params.size.width, params.size.height},
-                mc::PixelFormat::rgba_8888)));
-=======
-                params.width,
-                params.height,
                 geom::PixelFormat::rgba_8888)));
->>>>>>> 56d56c9b
 
     surfaces.insert(surface);
     return surface;
