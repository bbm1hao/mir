/*
 * Copyright © 2016 Canonical Ltd.
 *
 * This program is free software: you can redistribute it and/or modify it
 * under the terms of the GNU Lesser General Public License version 3,
 * as published by the Free Software Foundation.
 *
 * This program is distributed in the hope that it will be useful,
 * but WITHOUT ANY WARRANTY; without even the implied warranty of
 * MERCHANTABILITY or FITNESS FOR A PARTICULAR PURPOSE.  See the
 * GNU Lesser General Public License for more details.
 *
 * You should have received a copy of the GNU Lesser General Public License
 * along with this program.  If not, see <http://www.gnu.org/licenses/>.
 *
 * Authored by:
 *   Christopher James Halse Rogers <christopher.halse.rogers@canonical.com>
 */

#ifndef MIR_CLIENT_EGLSTREAM_CLIENT_BUFFER_H_
#define MIR_CLIENT_EGLSTREAM_CLIENT_BUFFER_H_

#include "mir/aging_buffer.h"
#include "mir_toolkit/mir_client_library.h"
#include "mir/geometry/rectangle.h"
#include "native_buffer.h"

#include <memory>

namespace mir
{
namespace client
{
namespace eglstream
{

class ClientBuffer : public AgingBuffer
{
public:
    ClientBuffer(
        std::shared_ptr<MirBufferPackage> const& buffer_package,
        geometry::Size size,
        MirPixelFormat pf);

    ~ClientBuffer() noexcept;

    std::shared_ptr<MemoryRegion> secure_for_cpu_write();
    geometry::Size size() const;
    geometry::Stride stride() const;
    MirPixelFormat pixel_format() const;
    std::shared_ptr<graphics::NativeBuffer> native_buffer_handle() const;
    void update_from(MirBufferPackage const&);
    void fill_update_msg(MirBufferPackage&);
    MirNativeBuffer* as_mir_native_buffer() const;
    void set_fence(MirNativeFence, MirBufferAccess);
    MirNativeFence get_fence() const;
    bool wait_fence(MirBufferAccess, std::chrono::nanoseconds timeout);
<<<<<<< HEAD
    void egl_image_creation_parameters(EGLenum*, EGLClientBuffer*, EGLint**) override;
=======
    MirBufferPackage* package() const;
>>>>>>> 8b07db37

private:
    std::shared_ptr<graphics::eglstream::NativeBuffer> const creation_package;
    geometry::Rectangle const rect;
    MirPixelFormat const buffer_pf;
};

}
}
}
#endif /* MIR_CLIENT_EGLSTREAM_CLIENT_BUFFER_H_ */<|MERGE_RESOLUTION|>--- conflicted
+++ resolved
@@ -55,11 +55,8 @@
     void set_fence(MirNativeFence, MirBufferAccess);
     MirNativeFence get_fence() const;
     bool wait_fence(MirBufferAccess, std::chrono::nanoseconds timeout);
-<<<<<<< HEAD
     void egl_image_creation_parameters(EGLenum*, EGLClientBuffer*, EGLint**) override;
-=======
     MirBufferPackage* package() const;
->>>>>>> 8b07db37
 
 private:
     std::shared_ptr<graphics::eglstream::NativeBuffer> const creation_package;
