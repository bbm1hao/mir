--- conflicted
+++ resolved
@@ -338,11 +338,7 @@
     for (auto const& path : paths)
         caps |= mie::detect_device_capabilities(path.c_str());
 
-<<<<<<< HEAD
-    info = mi::InputDeviceInfo{0, name, unique_id.str(), caps};
-=======
-    return mi::InputDeviceInfo{name, unique_id.str(), caps};
->>>>>>> 9d47cd70
+    info = mi::InputDeviceInfo{name, unique_id.str(), caps};
 }
 
 libinput_device_group* mie::LibInputDevice::group()
