--- conflicted
+++ resolved
@@ -1,70 +1,2 @@
-<<<<<<< HEAD
-include_directories(SYSTEM ${LIBHARDWARE_INCLUDE_DIRS})
-include_directories(
-    ${EGL_INCLUDE_DIRS}
-    ${GLESv2_INCLUDE_DIRS}
-    ${ANDROID_PROPERTIES_INCLUDE_DIRS}
-)
-
-set(CMAKE_CXX_FLAGS "${CMAKE_CXX_FLAGS} -fpermissive")
-add_definitions( -DANDROID )
-
-add_library(mirplatformgraphicsandroidobjects OBJECT
-  platform.cpp
-  android_buffer_allocator.cpp
-  buffer.cpp
-  display.cpp
-  display_configuration.cpp
-  display_buffer.cpp
-  hal_component_factory.cpp
-  hwc_layerlist.cpp
-  hwc_layers.cpp
-  hwc_fb_device.cpp
-  hwc_loggers.cpp
-  hwc_device.cpp
-  android_alloc_adaptor.cpp
-  server_render_window.cpp
-  resource_factory.cpp
-  framebuffers.cpp
-  fb_device.cpp
-  interpreter_cache.cpp
-  gl_context.cpp
-  device_quirks.cpp
-  real_hwc_wrapper.cpp
-  hwc_fallback_gl_renderer.cpp
-  ipc_operations.cpp
-  hwc_blanking_control.cpp
-)
-
-add_library(mirplatformgraphicsandroid SHARED
-
-  $<TARGET_OBJECTS:mirplatformgraphicsandroidobjects>
-)
-
-target_link_libraries(
-  mirplatformgraphicsandroid
-
-  mirsharedandroid
-  mirplatform
-  ${Boost_PROGRAM_OPTIONS_LIBRARY}
-  ${LIBHARDWARE_LIBRARIES}
-  ${EGL_LDFLAGS} ${EGL_LIBRARIES}
-  ${GLESv2_LDFLAGS} ${GLESv2_LIBRARIES}
-  ${ANDROID_PROPERTIES_LDFLAGS}
-)
-
-set(symbol_map ${CMAKE_CURRENT_SOURCE_DIR}/symbols.map)
-
-set_target_properties(
-  mirplatformgraphicsandroid PROPERTIES
-  OUTPUT_NAME graphics-android
-  LIBRARY_OUTPUT_DIRECTORY ${LIBRARY_OUTPUT_PATH}/server-modules
-  PREFIX ""
-  LINK_FLAGS "-Wl,--exclude-libs=ALL -Wl,--version-script,${symbol_map}"
-)
-
-install(TARGETS mirplatformgraphicsandroid LIBRARY DESTINATION ${MIR_SERVER_PLATFORM_PATH})
-=======
 add_subdirectory(server/)
-add_subdirectory(client/)
->>>>>>> 497a593c
+add_subdirectory(client/)