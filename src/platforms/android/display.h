--- conflicted
+++ resolved
@@ -23,11 +23,7 @@
 #include "gl_context.h"
 #include "hwc_configuration.h"
 #include "display_configuration.h"
-<<<<<<< HEAD
-#include "mir/fd.h"
-=======
 #include "overlay_optimization.h"
->>>>>>> 20c8faa2
 
 #include <memory>
 #include <mutex>
@@ -81,32 +77,18 @@
     std::unique_ptr<graphics::GLContext> create_gl_context() override;
 
 private:
-<<<<<<< HEAD
     void on_hotplug();
 
-    std::shared_ptr<DisplayBufferBuilder> const display_buffer_builder;
-    PbufferGLContext gl_context;
+    std::shared_ptr<DisplayComponentFactory> const display_buffer_builder;
     std::mutex mutable configuration_mutex;
     bool mutable configuration_dirty{false};
-
-    //we only have a primary display at the moment
-    std::unique_ptr<ConfigurableDisplayBuffer> const display_buffer;
     std::unique_ptr<HwcConfiguration> const hwc_config;
     ConfigChangeSubscription const hotplug_subscription;
+    DisplayAttribs const primary_attribs; //TODO: could be removed, really only useful in construction
     DisplayConfiguration mutable config;
+    PbufferGLContext gl_context;
+    std::unique_ptr<ConfigurableDisplayBuffer> const display_buffer;
     std::unique_ptr<DisplayChangePipe> display_change_pipe;
-=======
-    std::shared_ptr<DisplayComponentFactory> const display_buffer_builder;
-    mutable std::mutex configuration_mutex;
-    std::unique_ptr<HwcConfiguration> const hwc_config;
-    DisplayAttribs attribs;
-    DisplayConfigurationOutput primary_configuration;
-
-    PbufferGLContext gl_context;
-
-    //primary display is always connected
-    std::unique_ptr<ConfigurableDisplayBuffer> const display_buffer;
->>>>>>> 20c8faa2
 };
 
 }
