/*
 * Copyright © 2013 Canonical Ltd.
 *
 * This program is free software: you can redistribute it and/or modify it
 * under the terms of the GNU Lesser General Public License version 3,
 * as published by the Free Software Foundation.
 *
 * This program is distributed in the hope that it will be useful,
 * but WITHOUT ANY WARRANTY; without even the implied warranty of
 * MERCHANTABILITY or FITNESS FOR A PARTICULAR PURPOSE.  See the
 * GNU Lesser General Public License for more details.
 *
 * You should have received a copy of the GNU Lesser General Public License
 * along with this program.  If not, see <http://www.gnu.org/licenses/>.
 *
 * Authored by:
 *   Kevin DuBois <kevin.dubois@canonical.com>
 */

#include "mir/graphics/android/mir_native_window.h"
#include "mir/graphics/android/sync_fence.h"
#include "buffer.h"
#include "resource_factory.h"
#include "fb_device.h"
#include "graphic_buffer_allocator.h"
#include "server_render_window.h"
#include "hwc_device.h"
#include "hwc_fb_device.h"
#include "hwc_layerlist.h"
#include "display.h"
#include "real_hwc_wrapper.h"

#include <boost/throw_exception.hpp>
#include <stdexcept>
#include <vector>

namespace mg = mir::graphics;
namespace mga=mir::graphics::android;

std::shared_ptr<framebuffer_device_t> mga::ResourceFactory::create_fb_native_device() const
{
    hw_module_t const* module;
    framebuffer_device_t* fbdev_raw;

    auto rc = hw_get_module(GRALLOC_HARDWARE_MODULE_ID, &module);
    if ((rc != 0) || (module == nullptr) || (framebuffer_open(module, &fbdev_raw) != 0) )
    {
        BOOST_THROW_EXCEPTION(std::runtime_error("display factory cannot create fb display"));
    }

    return std::shared_ptr<framebuffer_device_t>(fbdev_raw,
                      [](struct framebuffer_device_t* fbdevice)
                      {
                         fbdevice->common.close((hw_device_t*) fbdevice);
                      });
}

std::tuple<std::shared_ptr<mga::HwcWrapper>, mga::HwcVersion>
mga::ResourceFactory::create_hwc_wrapper(std::shared_ptr<mga::HwcReport> const& hwc_report) const
{
    //TODO: could probably be collapsed further into HwcWrapper's constructor
    hwc_composer_device_1* hwc_device_raw = nullptr;
    hw_module_t const *module;
    int rc = hw_get_module(HWC_HARDWARE_MODULE_ID, &module);
    if ((rc != 0) || (module == nullptr) ||
       (!module->methods) || !(module->methods->open) ||
       module->methods->open(module, HWC_HARDWARE_COMPOSER, reinterpret_cast<hw_device_t**>(&hwc_device_raw)) ||
       (hwc_device_raw == nullptr))
    {
        BOOST_THROW_EXCEPTION(std::runtime_error("error opening hwc hal"));
    }

<<<<<<< HEAD
    return std::shared_ptr<hwc_composer_device_1>(
        hwc_device_raw,
        [](hwc_composer_device_1* device) { device->common.close((hw_device_t*) device); });
=======
    auto hwc_native = std::shared_ptr<hwc_composer_device_1>(hwc_device_raw,
            [](hwc_composer_device_1* device) { device->common.close((hw_device_t*) device); });

    auto version = mga::HwcVersion::hwc10;
    switch(hwc_native->common.version)
    {
        case HWC_DEVICE_API_VERSION_1_0: version = mga::HwcVersion::hwc10; break;
        case HWC_DEVICE_API_VERSION_1_1: version = mga::HwcVersion::hwc11; break;
        case HWC_DEVICE_API_VERSION_1_2: version = mga::HwcVersion::hwc12; break;
        case HWC_DEVICE_API_VERSION_1_3: version = mga::HwcVersion::hwc13; break;
        default: version = mga::HwcVersion::unknown; break;
    }
    
    return std::make_tuple(
        std::make_shared<mga::RealHwcWrapper>(hwc_native, hwc_report),
        version);
}

std::shared_ptr<ANativeWindow> mga::ResourceFactory::create_native_window(
    std::shared_ptr<mga::FramebufferBundle> const& fb_bundle) const
{
    auto cache = std::make_shared<mga::InterpreterCache>();
    auto interpreter = std::make_shared<ServerRenderWindow>(fb_bundle, cache);
    return std::make_shared<MirNativeWindow>(interpreter);
}

std::shared_ptr<mga::DisplayDevice> mga::ResourceFactory::create_fb_device(
    std::shared_ptr<framebuffer_device_t> const& fb_native_device) const
{
    return std::make_shared<mga::FBDevice>(fb_native_device);
}

std::shared_ptr<mga::DisplayDevice> mga::ResourceFactory::create_hwc_device(
    std::shared_ptr<HwcWrapper> const& wrapper,
    std::shared_ptr<LayerAdapter> const& layer_adapter) const
{
    return std::make_shared<mga::HwcDevice>(wrapper, layer_adapter);
}

std::shared_ptr<mga::DisplayDevice> mga::ResourceFactory::create_hwc_fb_device(
    std::shared_ptr<HwcWrapper> const& wrapper,
    std::shared_ptr<framebuffer_device_t> const& fb_native_device) const
{
    return std::make_shared<mga::HwcFbDevice>(wrapper, fb_native_device);
>>>>>>> 1442d663
}<|MERGE_RESOLUTION|>--- conflicted
+++ resolved
@@ -70,11 +70,6 @@
         BOOST_THROW_EXCEPTION(std::runtime_error("error opening hwc hal"));
     }
 
-<<<<<<< HEAD
-    return std::shared_ptr<hwc_composer_device_1>(
-        hwc_device_raw,
-        [](hwc_composer_device_1* device) { device->common.close((hw_device_t*) device); });
-=======
     auto hwc_native = std::shared_ptr<hwc_composer_device_1>(hwc_device_raw,
             [](hwc_composer_device_1* device) { device->common.close((hw_device_t*) device); });
 
@@ -91,33 +86,4 @@
     return std::make_tuple(
         std::make_shared<mga::RealHwcWrapper>(hwc_native, hwc_report),
         version);
-}
-
-std::shared_ptr<ANativeWindow> mga::ResourceFactory::create_native_window(
-    std::shared_ptr<mga::FramebufferBundle> const& fb_bundle) const
-{
-    auto cache = std::make_shared<mga::InterpreterCache>();
-    auto interpreter = std::make_shared<ServerRenderWindow>(fb_bundle, cache);
-    return std::make_shared<MirNativeWindow>(interpreter);
-}
-
-std::shared_ptr<mga::DisplayDevice> mga::ResourceFactory::create_fb_device(
-    std::shared_ptr<framebuffer_device_t> const& fb_native_device) const
-{
-    return std::make_shared<mga::FBDevice>(fb_native_device);
-}
-
-std::shared_ptr<mga::DisplayDevice> mga::ResourceFactory::create_hwc_device(
-    std::shared_ptr<HwcWrapper> const& wrapper,
-    std::shared_ptr<LayerAdapter> const& layer_adapter) const
-{
-    return std::make_shared<mga::HwcDevice>(wrapper, layer_adapter);
-}
-
-std::shared_ptr<mga::DisplayDevice> mga::ResourceFactory::create_hwc_fb_device(
-    std::shared_ptr<HwcWrapper> const& wrapper,
-    std::shared_ptr<framebuffer_device_t> const& fb_native_device) const
-{
-    return std::make_shared<mga::HwcFbDevice>(wrapper, fb_native_device);
->>>>>>> 1442d663
 }