--- conflicted
+++ resolved
@@ -69,14 +69,10 @@
     void refresh_hardware_state() override;
     void update_from_hardware_state(DisplayConfigurationOutput& output) const override;
 
-<<<<<<< HEAD
-    FBHandle* fb_for(gbm_bo* bo, uint32_t width, uint32_t height) const override;
+    FBHandle* fb_for(gbm_bo* bo) const override;
 
     bool buffer_requires_migration(gbm_bo* bo) const override;
     int drm_fd() const override;
-=======
-    FBHandle* fb_for(gbm_bo* bo) const override;
->>>>>>> 2f06909b
 private:
     bool ensure_crtc();
     void restore_saved_crtc();
