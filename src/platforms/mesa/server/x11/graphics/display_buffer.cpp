--- conflicted
+++ resolved
@@ -31,20 +31,14 @@
                                   EGLDisplay const d,
                                   EGLSurface const s,
                                   EGLContext const c,
-<<<<<<< HEAD
                                   std::shared_ptr<AtomicFrame> const& f,
-=======
->>>>>>> 9a61a8c9
                                   std::shared_ptr<DisplayReport> const& r,
                                   MirOrientation const o)
                                   : size{sz},
                                     egl_dpy{d},
                                     egl_surf{s},
                                     egl_ctx{c},
-<<<<<<< HEAD
                                     last_frame{f},
-=======
->>>>>>> 9a61a8c9
                                     report{r},
                                     orientation_{o}
 {
@@ -110,7 +104,6 @@
         BOOST_THROW_EXCEPTION(mg::egl_error("Cannot swap"));
 
     /*
-<<<<<<< HEAD
      * If we wanted more current data (when the compositor is idle and missed
      * the last frame) then we could do this on demand. However that would
      * require the caller (Display::last_frame_on) to set the EGL context
@@ -137,14 +130,12 @@
         last_frame->increment_now();
     }
 
-    report->report_vsync(0, last_frame->load());
-=======
+    /*
      * Admittedly we are not a real display and will miss some real vsyncs
      * but this is best-effort. And besides, we don't want Mir reporting all
      * real vsyncs because that would mean the compositor never sleeps.
      */
-    report->report_vsync(0);
->>>>>>> 9a61a8c9
+    report->report_vsync(0, last_frame->load());
 }
 
 void mgx::DisplayBuffer::bind()
