/*
 * Copyright © 2015 Canonical Ltd.
 *
 * This program is free software: you can redistribute it and/or modify it
 * under the terms of the GNU Lesser General Public License version 3,
 * as published by the Free Software Foundation.
 *
 * This program is distributed in the hope that it will be useful,
 * but WITHOUT ANY WARRANTY; without even the implied warranty of
 * MERCHANTABILITY or FITNESS FOR A PARTICULAR PURPOSE.  See the
 * GNU Lesser General Public License for more details.
 *
 * You should have received a copy of the GNU Lesser General Public License
 * along with this program.  If not, see <http://www.gnu.org/licenses/>.
 *
 * Authored by: Cemil Azizoglu <cemil.azizoglu@canonical.com>
 */

#ifndef MIR_GRAPHICS_X_DISPLAY_H_
#define MIR_GRAPHICS_X_DISPLAY_H_

#include "mir/graphics/display.h"
#include "mir/geometry/size.h"
#include "mir/renderer/gl/context_source.h"
#include "mir_toolkit/common.h"
#include "egl_helper.h"

#include <X11/Xlib.h>
#include <X11/Xutil.h>
#include <EGL/egl.h>

#include <memory>

namespace mir
{
namespace graphics
{

class AtomicFrame;
class GLConfig;
class DisplayReport;

namespace X
{

class DisplayBuffer;

class X11Window
{
public:
    X11Window(::Display* const x_dpy,
              EGLDisplay egl_dpy,
              geometry::Size const size,
              EGLConfig const egl_cfg);
    ~X11Window();

    operator Window() const;
    unsigned long red_mask() const;

private:
    ::Display* const x_dpy;
    Window win;
    unsigned long r_mask;
};

class Display : public graphics::Display,
                public graphics::NativeDisplay,
                public renderer::gl::ContextSource
{
public:
    explicit Display(::Display* x_dpy,
                     geometry::Size const requested_size,
                     std::shared_ptr<GLConfig> const& gl_config,
                     std::shared_ptr<DisplayReport> const& report);
    ~Display() noexcept;

    void for_each_display_sync_group(std::function<void(graphics::DisplaySyncGroup&)> const& f) override;

    std::unique_ptr<graphics::DisplayConfiguration> configuration() const override;

    bool apply_if_configuration_preserves_display_buffers(graphics::DisplayConfiguration const& conf) const override;

    void configure(graphics::DisplayConfiguration const&) override;

    void register_configuration_change_handler(
        EventHandlerRegister& handlers,
        DisplayConfigurationChangeHandler const& conf_change_handler) override;

    void register_pause_resume_handlers(
        EventHandlerRegister& handlers,
        DisplayPauseHandler const& pause_handler,
        DisplayResumeHandler const& resume_handler) override;

    void pause() override;
    void resume() override;

    std::shared_ptr<Cursor> create_hardware_cursor(std::shared_ptr<CursorImage> const& initial_image) override;
    std::unique_ptr<VirtualOutput> create_virtual_output(int width, int height) override;

    NativeDisplay* native_display() override;

    std::unique_ptr<renderer::gl::Context> create_gl_context() override;

    Frame last_frame_on(unsigned output_id) const override;

private:
    helpers::EGLHelper shared_egl;
    ::Display* const x_dpy;
    mir::geometry::Size const actual_size;
    std::shared_ptr<GLConfig> const gl_config;
    float pixel_width;
    float pixel_height;
    std::unique_ptr<X11Window> win;
    MirPixelFormat pf;
    std::shared_ptr<DisplayReport> const report;
    MirOrientation orientation; //TODO: keep entire current display configuration
<<<<<<< HEAD
    std::shared_ptr<AtomicFrame> last_frame;
=======
    std::unique_ptr<DisplayBuffer> display_buffer;
>>>>>>> 3f7a33fe
};

}

}
}
#endif /* MIR_GRAPHICS_X_DISPLAY_H_ */<|MERGE_RESOLUTION|>--- conflicted
+++ resolved
@@ -114,11 +114,8 @@
     MirPixelFormat pf;
     std::shared_ptr<DisplayReport> const report;
     MirOrientation orientation; //TODO: keep entire current display configuration
-<<<<<<< HEAD
     std::shared_ptr<AtomicFrame> last_frame;
-=======
     std::unique_ptr<DisplayBuffer> display_buffer;
->>>>>>> 3f7a33fe
 };
 
 }
