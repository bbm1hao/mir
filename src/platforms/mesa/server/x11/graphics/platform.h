/*
 * Copyright © 2015 Canonical Ltd.
 *
 * This program is free software: you can redistribute it and/or modify it
 * under the terms of the GNU Lesser General Public License version 3,
 * as published by the Free Software Foundation.
 *
 * This program is distributed in the hope that it will be useful,
 * but WITHOUT ANY WARRANTY; without even the implied warranty of
 * MERCHANTABILITY or FITNESS FOR A PARTICULAR PURPOSE.  See the
 * GNU Lesser General Public License for more details.
 *
 * You should have received a copy of the GNU Lesser General Public License
 * along with this program.  If not, see <http://www.gnu.org/licenses/>.
 *
 * Authored by: Cemil Azizoglu <cemil.azizoglu@canonical.com>
 */

#ifndef MIR_GRAPHICS_X_PLATFORM_H_
#define MIR_GRAPHICS_X_PLATFORM_H_

#include "mir/graphics/display_report.h"
#include "mir/graphics/platform.h"
#include "display_helpers.h"
#include "mir/geometry/size.h"
#include "mir/renderer/gl/egl_platform.h"

#include <X11/Xlib.h>
#include <X11/Xutil.h>

namespace mir
{
namespace graphics
{
namespace X
{

class Platform : public graphics::Platform,
                 public graphics::NativeRenderingPlatform,
                 public mir::renderer::gl::EGLPlatform
{
public:
    explicit Platform(std::shared_ptr<::Display> const& conn,
                      mir::geometry::Size const size,
                      std::shared_ptr<DisplayReport> const& report);
    ~Platform() = default;

    /* From Platform */
    UniqueModulePtr<graphics::GraphicBufferAllocator> create_buffer_allocator() override;

    UniqueModulePtr<graphics::Display> create_display(
        std::shared_ptr<DisplayConfigurationPolicy> const& initial_conf_policy,
        std::shared_ptr<GLConfig> const& gl_config) override;
<<<<<<< HEAD
    UniqueModulePtr<PlatformAuthentication> authentication() override;
=======
    NativeDisplayPlatform* native_display_platform() override;
>>>>>>> ea6ea1ac

    UniqueModulePtr<PlatformIpcOperations> make_ipc_operations() const override;

    NativeRenderingPlatform* native_rendering_platform() override;
    EGLNativeDisplayType egl_native_display() const override;
private:
    std::shared_ptr<::Display> const x11_connection;
    std::shared_ptr<mir::udev::Context> udev;
    std::shared_ptr<mesa::helpers::DRMHelper> const drm;
    std::shared_ptr<DisplayReport> const report;
    mesa::helpers::GBMHelper gbm;
    mir::geometry::Size const size;
};

}
}
}
#endif /* MIR_GRAPHICS_X_PLATFORM_H_ */<|MERGE_RESOLUTION|>--- conflicted
+++ resolved
@@ -51,11 +51,7 @@
     UniqueModulePtr<graphics::Display> create_display(
         std::shared_ptr<DisplayConfigurationPolicy> const& initial_conf_policy,
         std::shared_ptr<GLConfig> const& gl_config) override;
-<<<<<<< HEAD
-    UniqueModulePtr<PlatformAuthentication> authentication() override;
-=======
     NativeDisplayPlatform* native_display_platform() override;
->>>>>>> ea6ea1ac
 
     UniqueModulePtr<PlatformIpcOperations> make_ipc_operations() const override;
 
