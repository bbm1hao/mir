/*
 * Copyright © 2016 Canonical Ltd.
 *
 * This program is free software: you can redistribute it and/or modify it
 * under the terms of the GNU Lesser General Public License version 3,
 * as published by the Free Software Foundation.
 *
 * This program is distributed in the hope that it will be useful,
 * but WITHOUT ANY WARRANTY; without even the implied warranty of
 * MERCHANTABILITY or FITNESS FOR A PARTICULAR PURPOSE. See the
 * GNU Lesser General Public License for more details.
 *
 * You should have received a copy of the GNU Lesser General Public License
 * along with this program. If not, see <http://www.gnu.org/licenses/>.
 *
 * Authored by: Brandon Schaefer <brandon.schaefer@canonical.com>
 */

#include "mir/graphics/display_gamma.h"

#include <boost/throw_exception.hpp>
#include <stdexcept>

namespace mg = mir::graphics;

mg::DisplayGamma::DisplayGamma(std::vector<uint16_t> const& red,
                               std::vector<uint16_t> const& green,
                               std::vector<uint16_t> const& blue) :
    red_(red),
    green_(green),
    blue_(blue)
{
    throw_if_lut_size_mismatch();
}

mg::DisplayGamma::DisplayGamma(std::vector<uint16_t>&& red,
                               std::vector<uint16_t>&& green,
                               std::vector<uint16_t>&& blue) :
    red_(std::move(red)),
    green_(std::move(green)),
    blue_(std::move(blue))
{
<<<<<<< HEAD
    if (bytes_red.size()   != bytes_green.size() ||
        bytes_green.size() != bytes_blue.size())
=======
    throw_if_lut_size_mismatch();
}

void mg::DisplayGamma::throw_if_lut_size_mismatch() const
{
    if (red_.size() != green_.size() ||
        green_.size() != blue_.size())
>>>>>>> eb69e327
    {
        BOOST_THROW_EXCEPTION(std::logic_error("Different gamma LUT sizes"));
    }
}

uint16_t const* mg::DisplayGamma::red() const
{
    return red_.data();
}

uint16_t const* mg::DisplayGamma::green() const
{
    return green_.data();
}

uint16_t const* mg::DisplayGamma::blue() const
{
    return blue_.data();
}

uint32_t mg::DisplayGamma::size() const
{
    return red_.size();
}<|MERGE_RESOLUTION|>--- conflicted
+++ resolved
@@ -40,10 +40,6 @@
     green_(std::move(green)),
     blue_(std::move(blue))
 {
-<<<<<<< HEAD
-    if (bytes_red.size()   != bytes_green.size() ||
-        bytes_green.size() != bytes_blue.size())
-=======
     throw_if_lut_size_mismatch();
 }
 
@@ -51,7 +47,6 @@
 {
     if (red_.size() != green_.size() ||
         green_.size() != blue_.size())
->>>>>>> eb69e327
     {
         BOOST_THROW_EXCEPTION(std::logic_error("Different gamma LUT sizes"));
     }
