/*
 * Copyright © 2012 Canonical Ltd.
 *
 * This program is free software: you can redistribute it and/or modify
 * it under the terms of the GNU General Public License version 3 as
 * published by the Free Software Foundation.
 *
 * This program is distributed in the hope that it will be useful,
 * but WITHOUT ANY WARRANTY; without even the implied warranty of
 * MERCHANTABILITY or FITNESS FOR A PARTICULAR PURPOSE.  See the
 * GNU General Public License for more details.
 *
 * You should have received a copy of the GNU General Public License
 * along with this program.  If not, see <http://www.gnu.org/licenses/>.
 *
 * Authored by:
 *   Alan Griffiths <alan@octopull.co.uk>
 *   Thomas Voss <thomas.voss@canonical.com>
 */

#include "mir/compositor/buffer_allocation_strategy.h"
#include "mir/compositor/buffer_bundle_manager.h"
#include "mir/compositor/buffer_bundle_surfaces.h"
#include "mir/compositor/buffer_swapper.h"
#include "mir/compositor/buffer.h"
#include "mir/compositor/graphic_buffer_allocator.h"
#include "mir/graphics/display.h"

#include <cassert>
#include <memory>

namespace mc = mir::compositor;
namespace mg = mir::graphics;

mc::BufferBundleManager::BufferBundleManager(
    const std::shared_ptr<BufferAllocationStrategy>& strategy)
        : buffer_allocation_strategy(strategy)
{
    assert(strategy);
}


std::shared_ptr<mc::BufferBundle> mc::BufferBundleManager::create_buffer_bundle(
<<<<<<< HEAD
    geometry::Size size,
    PixelFormat pf)
=======
    geometry::Width width,
    geometry::Height height,
    geometry::PixelFormat pf)
>>>>>>> 56d56c9b
{
    auto swapper(buffer_allocation_strategy->create_swapper(
            size,
            pf));

    return std::make_shared<mc::BufferBundleSurfaces>(
        std::move(swapper),
        size,
        pf);
}<|MERGE_RESOLUTION|>--- conflicted
+++ resolved
@@ -41,14 +41,8 @@
 
 
 std::shared_ptr<mc::BufferBundle> mc::BufferBundleManager::create_buffer_bundle(
-<<<<<<< HEAD
     geometry::Size size,
-    PixelFormat pf)
-=======
-    geometry::Width width,
-    geometry::Height height,
     geometry::PixelFormat pf)
->>>>>>> 56d56c9b
 {
     auto swapper(buffer_allocation_strategy->create_swapper(
             size,
