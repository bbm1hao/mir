--- conflicted
+++ resolved
@@ -29,12 +29,8 @@
 namespace mf = mir::frontend;
 namespace ms = mir::surfaces;
 
-<<<<<<< HEAD
-mf::ApplicationSession::ApplicationSession(std::shared_ptr<ms::ApplicationSurfaceOrganiser> const& organiser, std::string application_name) : surface_organiser(organiser),
-=======
-mf::ApplicationSession::ApplicationSession(std::shared_ptr<ms::ApplicationSurfaceOrganiser> organiser, std::string const& application_name) : surface_organiser(organiser),
->>>>>>> 8f534434
-                                                                                                                       name(application_name)
+mf::ApplicationSession::ApplicationSession(std::shared_ptr<ms::ApplicationSurfaceOrganiser> const& organiser, std::string const& application_name) : 
+  surface_organiser(organiser), name(application_name)
 {
     assert(surface_organiser);
 }
