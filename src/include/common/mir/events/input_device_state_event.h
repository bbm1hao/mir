--- conflicted
+++ resolved
@@ -44,10 +44,7 @@
     uint32_t device_count() const;
     MirInputDeviceId device_id(size_t index) const;
     MirPointerButtons device_pointer_buttons(size_t index) const;
-<<<<<<< HEAD
-=======
 
->>>>>>> 239c793e
     uint32_t device_pressed_keys_for_index(size_t index, size_t pressed_index) const;
     uint32_t device_pressed_keys_count(size_t index) const;
 
