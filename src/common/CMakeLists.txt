add_definitions(-DMIR_LOG_COMPONENT_FALLBACK="mircommon")

set(MIR_COMMON_SOURCES)
set(MIR_COMMON_REFERENCES)

add_subdirectory(fd)
add_subdirectory(events)
add_subdirectory(logging)
add_subdirectory(report/lttng)
add_subdirectory(env)
add_subdirectory(sharedlibrary)
add_subdirectory(thread)
add_subdirectory(time)
add_subdirectory(dispatch)

list(APPEND MIR_COMMON_SOURCES
  $<TARGET_OBJECTS:mirevents>
  $<TARGET_OBJECTS:mirtime>
  $<TARGET_OBJECTS:android-input-common>
  ${CMAKE_CURRENT_SOURCE_DIR}/output_type_names.cpp
  ${CMAKE_CURRENT_SOURCE_DIR}/log.cpp
  ${CMAKE_CURRENT_SOURCE_DIR}/libname.cpp ${PROJECT_SOURCE_DIR}/include/common/mir/libname.h
  ${PROJECT_SOURCE_DIR}/include/common/mir/posix_rw_mutex.h
  posix_rw_mutex.cpp
)

set(PREFIX "${CMAKE_INSTALL_PREFIX}")
set(EXEC_PREFIX "${CMAKE_INSTALL_PREFIX}")
set(LIBDIR "${CMAKE_INSTALL_FULL_LIBDIR}")
set(INCLUDEDIR "${CMAKE_INSTALL_PREFIX}/include/mircommon")

set(
  MIR_GENERATED_INCLUDE_DIRECTORIES
  ${MIR_GENERATED_INCLUDE_DIRECTORIES}
  PARENT_SCOPE)

# TODO we need a place to manage ABI and related versioning but use this as placeholder
set(MIRCOMMON_ABI 7)
set(symbol_map ${CMAKE_CURRENT_SOURCE_DIR}/symbols.map)

add_library(mircommon SHARED
  ${MIR_COMMON_SOURCES}
)

target_link_libraries(mircommon
<<<<<<< HEAD
  mircapnproto
=======
  mircore
>>>>>>> 38d5995a
  ${MIR_COMMON_REFERENCES}
)

add_dependencies(mircommon mircapnproto)

set_target_properties(mircommon

  PROPERTIES
  SOVERSION ${MIRCOMMON_ABI}
  LINK_FLAGS "-Wl,--exclude-libs=ALL -Wl,--version-script,${symbol_map}"
  LINK_DEPENDS ${symbol_map}
)

install(TARGETS mircommon LIBRARY DESTINATION ${CMAKE_INSTALL_LIBDIR})

install(
  DIRECTORY ${CMAKE_SOURCE_DIR}/include/common/mir
  DESTINATION "include/mircommon"
)<|MERGE_RESOLUTION|>--- conflicted
+++ resolved
@@ -43,11 +43,7 @@
 )
 
 target_link_libraries(mircommon
-<<<<<<< HEAD
-  mircapnproto
-=======
   mircore
->>>>>>> 38d5995a
   ${MIR_COMMON_REFERENCES}
 )
 
