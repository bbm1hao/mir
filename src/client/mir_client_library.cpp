/*
 * Copyright © 2012 Canonical Ltd.
 *
 * This program is free software: you can redistribute it and/or modify
 * it under the terms of the GNU General Public License version 3 as
 * published by the Free Software Foundation.
 *
 * This program is distributed in the hope that it will be useful,
 * but WITHOUT ANY WARRANTY; without even the implied warranty of
 * MERCHANTABILITY or FITNESS FOR A PARTICULAR PURPOSE.  See the
 * GNU General Public License for more details.
 *
 * You should have received a copy of the GNU General Public License
 * along with this program.  If not, see <http://www.gnu.org/licenses/>.
 *
 * Authored by: Thomas Guest <thomas.guest@canonical.com>
 */

#include "mir_client/mir_client_library.h"
#include "mir_client/mir_rpc_channel.h"
#include "mir_client/mir_buffer_package.h" 

#include "mir_protobuf.pb.h"

#include <set>
#include <unordered_set>
#include <cstddef>

namespace mcl = mir::client;
namespace mp = mir::protobuf;
namespace gp = google::protobuf;

#ifdef MIR_USING_BOOST_THREADS
    using ::mir::std::condition_variable;
    using ::boost::unique_lock;
    using ::boost::lock_guard;
    using ::boost::thread;
    using ::boost::mutex;
#else
    using namespace std;
#endif

class MirSurface
{
public:
    MirSurface(MirSurface const &) = delete;
    MirSurface& operator=(MirSurface const &) = delete;

    MirSurface(
        mp::DisplayServer::Stub & server,
        MirSurfaceParameters const & params,
        mir_surface_lifecycle_callback callback, void * context)
        : server(server)
    {
        mir::protobuf::SurfaceParameters message;
        message.set_surface_name(params.name ? params.name : std::string());
        message.set_width(params.width);
        message.set_height(params.height);
        message.set_pixel_format(params.pixel_format);

        server.create_surface(0, &message, &surface, gp::NewCallback(callback, this, context));
    }
    void release(mir_surface_lifecycle_callback callback, void * context)
    {
        mir::protobuf::SurfaceId message;
        message.set_value(surface.id().value());
        server.release_surface(0, &message, &void_response,
                               gp::NewCallback(this, &MirSurface::released, callback, context));
    }

    MirSurfaceParameters get_parameters() const
    {
        return MirSurfaceParameters {
            0,
            surface.width(),
            surface.height(),
            static_cast<MirPixelFormat>(surface.pixel_format())};
    }

    char const * get_error_message()
    {
        if (surface.has_error())
        {
            return surface.error().c_str();
        }
        return error_message.c_str();
    }

    int id() const
    {
        return surface.id().value();
    }

    bool is_valid() const
    {
        return !surface.has_error();
    }

    void populate(MirGraphicsRegion&)
    {
        if (is_valid() && surface.has_buffer())
        {
<<<<<<< HEAD
            lock_guard<mutex> lock(buffer_update_guard);
            auto const& buffer = surface.buffer();

            buffer_package.data_items = buffer.data_size();
            for (int i = 0; i != buffer.data_size(); ++i)
                buffer_package.data[i] = buffer.data(i);

            buffer_package.fd_items = buffer.fd_size();
            for (int i = 0; i != buffer.fd_size(); ++i)
                buffer_package.fd[i] = buffer.fd(i);
        }
        else
        {
            buffer_package.data_items = 0;
            buffer_package.fd_items = 0;
=======
>>>>>>> 56d56c9b
        }
    }

    void next_buffer(mir_surface_lifecycle_callback callback, void * context)
    {
        lock_guard<mutex> lock(buffer_update_guard);
        server.next_buffer(
            0,
            &surface.id(),
            surface.mutable_buffer(),
            google::protobuf::NewCallback(callback, this, context));
    }


private:

    void released(mir_surface_lifecycle_callback callback, void * context)
    {
        callback(this, context);
        delete this;
    }

    mp::DisplayServer::Stub & server;
    mp::Void void_response;
    mp::Surface surface;
    std::string error_message;
    mutex buffer_update_guard;
};

// TODO the connection should track all associated surfaces, and release them on
// disconnection.
class MirConnection
{
public:
    MirConnection(const std::string& socket_file,
        std::shared_ptr<mcl::Logger> const & log)
        : created(true),
          channel(socket_file, log)
        , server(&channel)
        , log(log)
    {
        {
            lock_guard<mutex> lock(connection_guard);
            valid_connections.insert(this);
        }
        connect_result.set_error("connect not called");
    }

    ~MirConnection()
    {
        {
            lock_guard<mutex> lock(connection_guard);
            valid_connections.erase(this);
        }
    }

    MirConnection(MirConnection const &) = delete;
    MirConnection& operator=(MirConnection const &) = delete;

    MirSurface* create_surface(
        MirSurfaceParameters const & params,
        mir_surface_lifecycle_callback callback,
        void * context)
    {
        return new MirSurface(server, params, callback, context);
    }

    char const * get_error_message()
    {
        if (connect_result.has_error())
        {
            return connect_result.error().c_str();
        }
        else
        {
        return error_message.c_str();
        }
    }

    void connect(
        const char* app_name,
        mir_connected_callback callback,
        void * context)
    {
        connect_parameters.set_application_name(app_name);
        server.connect(
            0,
            &connect_parameters,
            &connect_result,
            google::protobuf::NewCallback(callback, this, context));
    }

    void disconnect()
    {
        server.disconnect(
            0,
            &ignored,
            &ignored,
            google::protobuf::NewCallback(this, &MirConnection::done_disconnect));

        unique_lock<mutex> lock(guard);
        while (created) cv.wait(lock);
    }

    static bool is_valid(MirConnection *connection)
    {
        {
            lock_guard<mutex> lock(connection_guard);
            if (valid_connections.count(connection) == 0)
               return false;
        }

        return !connection->connect_result.has_error();
    }
private:
    void done_disconnect()
    {
        unique_lock<mutex> lock(guard);
        created = false;
        cv.notify_one();
    }

    mutex guard;
    condition_variable cv;
    bool created;

    mcl::MirRpcChannel channel;
    mp::DisplayServer::Stub server;
    std::shared_ptr<mcl::Logger> log;
    mp::Void void_response;
    mir::protobuf::Connection connect_result;
    mir::protobuf::Void ignored;
    mir::protobuf::ConnectParameters connect_parameters;

    std::string error_message;
    std::set<MirSurface *> surfaces;

    static mutex connection_guard;
    static std::unordered_set<MirConnection *> valid_connections;
};

mutex MirConnection::connection_guard;
std::unordered_set<MirConnection *> MirConnection::valid_connections;

void mir_connect(char const* socket_file, char const* name, mir_connected_callback callback, void * context)
{

    try
    {
        auto log = std::make_shared<mcl::ConsoleLogger>();
        MirConnection * connection = new MirConnection(socket_file, log);
        connection->connect(name, callback, context);
    }
    catch (std::exception const& /*x*/)
    {
        // TODO callback with an error connection
    }
}

int mir_connection_is_valid(MirConnection * connection)
{
    return MirConnection::is_valid(connection);
}

char const * mir_connection_get_error_message(MirConnection * connection)
{
    return connection->get_error_message();
}

void mir_connection_release(MirConnection * connection)
{
    connection->disconnect();
    delete connection;
}

void mir_surface_create(MirConnection * connection,
                        MirSurfaceParameters const * params,
                        mir_surface_lifecycle_callback callback,
                        void * context)
{
    try
    {
        connection->create_surface(*params, callback, context);
    }
    catch (std::exception const&)
    {
        // TODO callback with an error surface
    }
}

void mir_surface_release(MirSurface * surface,
                         mir_surface_lifecycle_callback callback, void * context)
{
    surface->release(callback, context);
}

int mir_debug_surface_id(MirSurface * surface)
{
    return surface->id();
}

int mir_surface_is_valid(MirSurface* surface)
{
    return surface->is_valid();
}

char const * mir_surface_get_error_message(MirSurface * surface)
{
    return surface->get_error_message();
}

void mir_surface_get_parameters(MirSurface * surface, MirSurfaceParameters *parameters)
{
    *parameters = surface->get_parameters();
}

void mir_surface_get_current_buffer(MirSurface *surface, MirGraphicsRegion *buffer_package)
{
    surface->populate(*buffer_package);
}

void mir_surface_next_buffer(MirSurface *surface, mir_surface_lifecycle_callback callback, void * context)
{
    surface->next_buffer(callback, context);
}
<|MERGE_RESOLUTION|>--- conflicted
+++ resolved
@@ -96,28 +96,10 @@
         return !surface.has_error();
     }
 
-    void populate(MirGraphicsRegion&)
+    void populate(MirGraphicsRegion& )
     {
         if (is_valid() && surface.has_buffer())
         {
-<<<<<<< HEAD
-            lock_guard<mutex> lock(buffer_update_guard);
-            auto const& buffer = surface.buffer();
-
-            buffer_package.data_items = buffer.data_size();
-            for (int i = 0; i != buffer.data_size(); ++i)
-                buffer_package.data[i] = buffer.data(i);
-
-            buffer_package.fd_items = buffer.fd_size();
-            for (int i = 0; i != buffer.fd_size(); ++i)
-                buffer_package.fd[i] = buffer.fd(i);
-        }
-        else
-        {
-            buffer_package.data_items = 0;
-            buffer_package.fd_items = 0;
-=======
->>>>>>> 56d56c9b
         }
     }
 
