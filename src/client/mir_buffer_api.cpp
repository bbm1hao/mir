--- conflicted
+++ resolved
@@ -72,11 +72,7 @@
 catch (std::exception const& ex)
 {
     MIR_LOG_UNCAUGHT_EXCEPTION(ex);
-<<<<<<< HEAD
-    return -1;
-=======
     return mir::Fd::invalid;
->>>>>>> a14d8691
 }
 
 void mir_buffer_associate_fence(MirBuffer* b, int fence, MirBufferAccess access)
