MIR_CLIENT_9 {
 global:
    mir_arrow_cursor_name;
    mir_buffer_stream_get_current_buffer;
    mir_buffer_stream_get_egl_native_window;
    mir_buffer_stream_get_graphics_region;
    mir_buffer_stream_get_platform_type;
    mir_buffer_stream_is_valid;
    mir_buffer_stream_release;
    mir_buffer_stream_release_sync;
    mir_buffer_stream_swap_buffers;
    mir_buffer_stream_swap_buffers_sync;
    mir_busy_cursor_name;
    mir_caret_cursor_name;
    mir_closed_hand_cursor_name;
    mir_connect;
    mir_connection_api_impl;
    mir_connection_apply_display_config;
    mir_connection_create_buffer_stream;
    mir_connection_create_buffer_stream_sync;
    mir_connection_create_display_config;
    mir_connection_create_prompt_session_sync;
    mir_connection_create_screencast_sync;
    mir_connection_create_spec_for_changes;
    mir_connection_create_spec_for_dialog;
    mir_connection_create_spec_for_input_method;
    mir_connection_create_spec_for_menu;
    mir_connection_create_spec_for_modal_dialog;
    mir_connection_create_spec_for_normal_surface;
    mir_connection_create_spec_for_tooltip;
    mir_connection_get_available_surface_formats;
    mir_connection_get_egl_native_display;
    mir_connection_get_error_message;
    mir_connection_get_platform;
    mir_connection_is_valid;
    mir_connection_platform_operation;
    mir_connection_release;
    mir_connection_set_display_config_change_callback;
    mir_connection_set_lifecycle_event_callback;
    mir_connect_sync;
    mir_create_surface_spec;
    mir_cursor_configuration_destroy;
    mir_cursor_configuration_from_buffer_stream;
    mir_cursor_configuration_from_name;
    mir_default_cursor_name;
    mir_diagonal_resize_bottom_to_top_cursor_name;
    mir_diagonal_resize_top_to_bottom_cursor_name;
    mir_disabled_cursor_name;
    mir_display_config_destroy;
    mir_event_get_close_surface_event;
    mir_event_get_input_configuration_event;
    mir_event_get_input_event;
    mir_event_get_keymap_event;
    mir_event_get_orientation_event;
    mir_event_get_prompt_session_event;
    mir_event_get_resize_event;
    mir_event_get_surface_event;
    mir_event_get_type;
    mir_event_ref;
    mir_event_unref;
    mir_horizontal_resize_cursor_name;
    mir_hsplit_resize_cursor_name;
    mir_input_configuration_event_get_action;
    mir_input_configuration_event_get_device_id;
    mir_input_configuration_event_get_time;
    mir_input_event_get_device_id;
    mir_input_event_get_event_time;
    mir_input_event_get_keyboard_event;
    mir_input_event_get_pointer_event;
    mir_input_event_get_touch_event;
    mir_input_event_get_type;
    mir_keyboard_event_action;
    mir_keyboard_event_key_code;
    mir_keyboard_event_modifiers;
    mir_keyboard_event_scan_code;
    mir_keymap_event_get_rules;
    mir_omnidirectional_resize_cursor_name;
    mir_open_hand_cursor_name;
    mir_orientation_event_get_direction;
    mir_persistent_id_is_valid;
    mir_persistent_id_release;
    mir_platform_message_create;
    mir_platform_message_get_data;
    mir_platform_message_get_fds;
    mir_platform_message_get_opcode;
    mir_platform_message_release;
    mir_platform_message_set_data;
    mir_platform_message_set_fds;
    mir_pointer_event_action;
    mir_pointer_event_axis_value;
    mir_pointer_event_buttons;
    mir_pointer_event_button_state;
    mir_pointer_event_modifiers;
    mir_pointing_hand_cursor_name;
    mir_prompt_session_error_message;
    mir_prompt_session_event_get_state;
    mir_prompt_session_is_valid;
    mir_prompt_session_new_fds_for_prompt_providers;
    mir_prompt_session_release_sync;
    mir_resize_event_get_height;
    mir_resize_event_get_width;
    mir_screencast_get_buffer_stream;
    mir_screencast_release_sync;
    mir_surface_apply_spec;
    mir_surface_configure_cursor;
    mir_surface_create;
    mir_surface_create_sync;
    mir_surface_event_get_attribute;
    mir_surface_event_get_attribute_value;
    mir_surface_get_buffer_stream;
    mir_surface_get_dpi;
    mir_surface_get_error_message;
    mir_surface_get_focus;
    mir_surface_get_orientation;
    mir_surface_get_parameters;
    mir_surface_get_preferred_orientation;
    mir_surface_get_state;
    mir_surface_get_swapinterval;
    mir_surface_get_type;
    mir_surface_get_visibility;
    mir_surface_is_valid;
    mir_surface_release;
    mir_surface_release_sync;
    mir_surface_request_persistent_id;
    mir_surface_request_persistent_id_sync;
    mir_surface_set_event_handler;
    mir_surface_set_preferred_orientation;
    mir_surface_set_state;
    mir_surface_set_swapinterval;
    mir_surface_spec_release;
    mir_surface_spec_set_buffer_usage;
    mir_surface_spec_set_fullscreen_on_output;
    mir_surface_spec_set_height;
    mir_surface_spec_set_height_increment;
    mir_surface_spec_set_max_aspect_ratio;
    mir_surface_spec_set_max_height;
    mir_surface_spec_set_max_width;
    mir_surface_spec_set_min_aspect_ratio;
    mir_surface_spec_set_min_height;
    mir_surface_spec_set_min_width;
    mir_surface_spec_set_name;
    mir_surface_spec_set_parent;
    mir_surface_spec_set_pixel_format;
    mir_surface_spec_set_preferred_orientation;
    mir_surface_spec_set_state;
    mir_surface_spec_set_streams;
    mir_surface_spec_set_type;
    mir_surface_spec_set_width;
    mir_surface_spec_set_width_increment;
    mir_touch_event_action;
    mir_touch_event_axis_value;
    mir_touch_event_id;
    mir_touch_event_modifiers;
    mir_touch_event_point_count;
    mir_touch_event_tooltype;
    mir_vertical_resize_cursor_name;
    mir_vsplit_resize_cursor_name;
    mir_wait_for;
    mir_wait_for_one;
 local: *;
};

MIR_CLIENT_9.1 {  # New functions in Mir 0.15
  global:
    mir_connection_pong;
    mir_connection_set_ping_event_callback;
    mir_crosshair_cursor_name;
    mir_keyboard_event_input_event;
    mir_persistent_id_as_string;
    mir_persistent_id_from_string;
    mir_pointer_event_input_event;
    mir_touch_event_input_event;
    mir_surface_spec_attach_to_foreign_parent;
    mir_surface_spec_set_input_shape;
    mir_connection_get_egl_pixel_format;
  local: *;
} MIR_CLIENT_9;

MIR_CLIENT_9.2 {  # New functions in Mir 0.16
  global:
    mir_surface_spec_set_event_handler;
  local: *;
} MIR_CLIENT_9.1;

MIR_CLIENT_9v17 {
    mir_blob_from_display_configuration;
    mir_blob_size;
    mir_blob_data;
    mir_blob_release;
    mir_blob_onto_buffer;
    mir_blob_to_display_configuration;
    mir_blob_release;
    mir_buffer_stream_set_scale;
    mir_buffer_stream_set_scale_sync;
<<<<<<< HEAD
    mir_keyboard_event_get_cookie;
    mir_pointer_event_get_cookie;
    mir_touch_event_get_cookie;
=======
    mir_event_get_surface_output_event;
    mir_surface_output_event_get_dpi;
    mir_surface_output_event_get_form_factor;
    mir_surface_output_event_get_scale;
>>>>>>> c44245ab
} MIR_CLIENT_9.2;

MIR_CLIENT_DETAIL_9 {
  global:
    extern "C++" { 
      mir::events::make_event*;
      mir::events::add_touch*;
      mir::input::android::Lexicon::translate*;
      mir::input::android::android_modifiers_from_mir*;
      mir::input::android::mir_modifiers_from_android*;
      mir::input::android::mir_keyboard_action_from_android*;
      mir::input::android::android_keyboard_action_from_mir*;
      mir::input::android::mir_pointer_buttons_from_android*;
      mir::input::android::android_pointer_buttons_from_mir*;
      mir::input::android::mir_tool_type_from_android*;
      mir::input::android::android_tool_type_from_mir*;
      mir::input::android::mir_pointer_action_from_masked_android*;
      mir::input::android::mir_touch_action_from_masked_android*;
      mir::input::android::android_source_id_is_pointer_device*;
      mir::input::android::extract_android_action_from*;
      mir::client::DefaultConnectionConfiguration::DefaultConnectionConfiguration*;
      mir::client::DefaultConnectionConfiguration::the_surface_map*;
      mir::client::DefaultConnectionConfiguration::the_rpc_channel*;
      mir::client::DefaultConnectionConfiguration::the_logger*;
      mir::client::DefaultConnectionConfiguration::the_input_platform*;
      mir::client::DefaultConnectionConfiguration::the_display_configuration*;
      mir::client::DefaultConnectionConfiguration::the_lifecycle_control*;
      mir::client::DefaultConnectionConfiguration::the_ping_handler*;
      mir::client::DefaultConnectionConfiguration::the_event_sink*;
      mir::client::DefaultConnectionConfiguration::the_event_handler_register*;
      mir::client::DefaultConnectionConfiguration::the_socket_file*;
      mir::client::DefaultConnectionConfiguration::the_rpc_report*;
      mir::client::DefaultConnectionConfiguration::the_input_receiver_report*;
      typeinfo?for?mir::client::DefaultConnectionConfiguration;
      vtable?for?mir::client::DefaultConnectionConfiguration;
      mir::operator???std::ostream???Mir*
    }; 
};<|MERGE_RESOLUTION|>--- conflicted
+++ resolved
@@ -192,16 +192,13 @@
     mir_blob_release;
     mir_buffer_stream_set_scale;
     mir_buffer_stream_set_scale_sync;
-<<<<<<< HEAD
     mir_keyboard_event_get_cookie;
     mir_pointer_event_get_cookie;
     mir_touch_event_get_cookie;
-=======
     mir_event_get_surface_output_event;
     mir_surface_output_event_get_dpi;
     mir_surface_output_event_get_form_factor;
     mir_surface_output_event_get_scale;
->>>>>>> c44245ab
 } MIR_CLIENT_9.2;
 
 MIR_CLIENT_DETAIL_9 {
