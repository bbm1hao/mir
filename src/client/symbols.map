--- conflicted
+++ resolved
@@ -384,12 +384,8 @@
     mir_buffer_get_buffer_usage;
     mir_buffer_is_valid;
     mir_buffer_get_error_message;
-<<<<<<< HEAD
     mir_buffer_get_buffer_package;
-    mir_buffer_get_egl_image;
-=======
     mir_buffer_egl_image_parameters;
->>>>>>> ff675666
   local:
     *;
 } MIR_CLIENT_DETAIL_9v19;
