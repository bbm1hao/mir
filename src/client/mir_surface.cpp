--- conflicted
+++ resolved
@@ -84,36 +84,11 @@
     return !surface.has_error();
 }
 
-<<<<<<< HEAD
-=======
 void MirSurface::populate(MirGraphicsRegion&)
 {
     //todo
 }
 
-void MirSurface::populate(MirBufferPackage& buffer_package)
-{
-    if (is_valid() && surface.has_buffer())
-    {
-        next_buffer_wait_handle.wait_for_result();
-        auto const& buffer = surface.buffer();
-
-        buffer_package.data_items = buffer.data_size();
-        for (int i = 0; i != buffer.data_size(); ++i)
-            buffer_package.data[i] = buffer.data(i);
-
-        buffer_package.fd_items = buffer.fd_size();
-        for (int i = 0; i != buffer.fd_size(); ++i)
-            buffer_package.fd[i] = buffer.fd(i);
-    }
-    else
-    {
-        buffer_package.data_items = 0;
-        buffer_package.fd_items = 0;
-    }
-}
-
->>>>>>> 0b3d8098
 MirWaitHandle* MirSurface::next_buffer(mir_surface_lifecycle_callback callback, void * context)
 {
     next_buffer_wait_handle.result_requested();
@@ -122,6 +97,7 @@
         &surface.id(),
         surface.mutable_buffer(),
         google::protobuf::NewCallback(this, &MirSurface::new_buffer, callback, context));
+    
     return &next_buffer_wait_handle;
 }
 
