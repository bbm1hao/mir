/*
 * Copyright © 2015 Canonical Ltd.
 *
 * This program is free software: you can redistribute it and/or modify
 * it under the terms of the GNU Lesser General Public License version 3 as
 * published by the Free Software Foundation.
 *
 * This program is distributed in the hope that it will be useful,
 * but WITHOUT ANY WARRANTY; without even the implied warranty of
 * MERCHANTABILITY or FITNESS FOR A PARTICULAR PURPOSE.  See the
 * GNU Lesser General Public License for more details.
 *
 * You should have received a copy of the GNU Lesser General Public License
 * along with this program.  If not, see <http://www.gnu.org/licenses/>.
 *
 * Authored by: Robert Carr <robert.carr@canonical.com>
 */

#define MIR_LOG_COMPONENT "MirBufferStream"

#include "buffer_stream.h"
#include "make_protobuf_object.h"

#include "mir_connection.h"
#include "mir/frontend/client_constants.h"

#include "mir/log.h"

#include "mir_toolkit/mir_native_buffer.h"
#include "mir/client_platform.h"
#include "mir/egl_native_window_factory.h"

#include "perf_report.h"
#include "logging/perf_report.h"

#include <boost/throw_exception.hpp>
#include <boost/exception/diagnostic_information.hpp>

#include <stdexcept>

namespace mcl = mir::client;
namespace mf = mir::frontend;
namespace ml = mir::logging;
namespace mp = mir::protobuf;
namespace geom = mir::geometry;

namespace gp = google::protobuf;

namespace
{

void populate_buffer_package(
    MirBufferPackage& buffer_package,
    mir::protobuf::Buffer const& protobuf_buffer)
{
    if (!protobuf_buffer.has_error())
    {
        buffer_package.data_items = protobuf_buffer.data_size();
        for (int i = 0; i != protobuf_buffer.data_size(); ++i)
        {
            buffer_package.data[i] = protobuf_buffer.data(i);
        }

        buffer_package.fd_items = protobuf_buffer.fd_size();

        for (int i = 0; i != protobuf_buffer.fd_size(); ++i)
        {
            buffer_package.fd[i] = protobuf_buffer.fd(i);
        }

        buffer_package.stride = protobuf_buffer.stride();
        buffer_package.flags = protobuf_buffer.flags();
        buffer_package.width = protobuf_buffer.width();
        buffer_package.height = protobuf_buffer.height();
    }
    else
    {
        buffer_package.data_items = 0;
        buffer_package.fd_items = 0;
        buffer_package.stride = 0;
        buffer_package.flags = 0;
        buffer_package.width = 0;
        buffer_package.height = 0;
    }
}

}

mcl::BufferStream::BufferStream(
    MirConnection* connection,
    mp::DisplayServer& server,
    mcl::BufferStreamMode mode,
    std::shared_ptr<mcl::ClientPlatform> const& client_platform,
    mp::BufferStream const& protobuf_bs,
    std::shared_ptr<mcl::PerfReport> const& perf_report,
    std::string const& surface_name)
    : connection(connection),
      display_server(server),
      mode(mode),
      client_platform(client_platform),
      protobuf_bs{mcl::make_protobuf_object<mir::protobuf::BufferStream>(protobuf_bs)},
      buffer_depository{client_platform->create_buffer_factory(), mir::frontend::client_buffer_cache_size},
      swap_interval_(1),
      perf_report(perf_report),
      protobuf_void{mcl::make_protobuf_object<mir::protobuf::Void>()}
{
    created(nullptr, nullptr);
    perf_report->name_surface(surface_name.c_str());
}

mcl::BufferStream::BufferStream(
    MirConnection* connection,
    mp::DisplayServer& server,
    std::shared_ptr<mcl::ClientPlatform> const& client_platform,
    mp::BufferStreamParameters const& parameters,
    std::shared_ptr<mcl::PerfReport> const& perf_report,
    mir_buffer_stream_callback callback,
    void *context)
    : connection(connection),
      display_server(server),
      mode(BufferStreamMode::Producer),
      client_platform(client_platform),
      protobuf_bs{mcl::make_protobuf_object<mir::protobuf::BufferStream>()},
      buffer_depository{client_platform->create_buffer_factory(), mir::frontend::client_buffer_cache_size},
      swap_interval_(1),
      perf_report(perf_report),
      protobuf_void{mcl::make_protobuf_object<mir::protobuf::Void>()}
{
    perf_report->name_surface(std::to_string(reinterpret_cast<long int>(this)).c_str());

    create_wait_handle.expect_result();
    try
    {
        server.create_buffer_stream(0, &parameters, protobuf_bs.get(), gp::NewCallback(this, &mcl::BufferStream::created, callback,
            context));
    }
    catch (std::exception const& ex)
    {
        protobuf_bs->set_error(std::string{"Error invoking create buffer stream: "} +
                              boost::diagnostic_information(ex));
    }
        
}

void mcl::BufferStream::created(mir_buffer_stream_callback callback, void *context)
{
    if (!protobuf_bs->has_id() || protobuf_bs->has_error())
        BOOST_THROW_EXCEPTION(std::runtime_error("Can not create buffer stream: " + std::string(protobuf_bs->error())));
    if (!protobuf_bs->has_buffer())
        BOOST_THROW_EXCEPTION(std::runtime_error("Buffer stream did not come with a buffer"));

    process_buffer(protobuf_bs->buffer());
    egl_native_window_ = client_platform->create_egl_native_window(this);

    if (connection)
        connection->on_stream_created(protobuf_bs->id().value(), this);

    if (callback)
        callback(reinterpret_cast<MirBufferStream*>(this), context);
    create_wait_handle.result_received();
}

mcl::BufferStream::~BufferStream()
{
}

void mcl::BufferStream::process_buffer(mp::Buffer const& buffer)
{
    std::unique_lock<decltype(mutex)> lock(mutex);
    process_buffer(buffer, lock);
}

void mcl::BufferStream::process_buffer(protobuf::Buffer const& buffer, std::unique_lock<std::mutex> const&)
{
    auto buffer_package = std::make_shared<MirBufferPackage>();
    populate_buffer_package(*buffer_package, buffer);
    
    if (buffer.has_width() && buffer.has_height())
    {
        cached_buffer_size = geom::Size{buffer.width(), buffer.height()};
    }
    
    if (buffer.has_error())
    {
        BOOST_THROW_EXCEPTION(std::runtime_error("BufferStream received buffer with error:" + buffer.error()));
    }

    try
    {
        auto pixel_format = static_cast<MirPixelFormat>(protobuf_bs->pixel_format());
        buffer_depository.deposit_package(buffer_package,
            buffer.buffer_id(),
            cached_buffer_size, pixel_format);
        perf_report->begin_frame(buffer.buffer_id());
    }
    catch (const std::runtime_error& err)
    {
        mir::log_error("Error processing incoming buffer " + std::string(err.what()));
    }
}

MirWaitHandle* mcl::BufferStream::submit(std::function<void()> const& done, std::unique_lock<std::mutex> lock)
{
    //always submit what we have, whether we have a buffer, or will have to wait for an async reply
    auto request = mcl::make_protobuf_object<mp::BufferRequest>();
    request->mutable_id()->set_value(protobuf_bs->id().value());
    request->mutable_buffer()->set_buffer_id(buffer_depository.current_buffer_id());
    lock.unlock();
    display_server.submit_buffer(nullptr, request.get(), protobuf_void.get(),
<<<<<<< HEAD
        google::protobuf::NewPermanentCallback(google::protobuf::DoNothing));
    lock.lock();
=======
        google::protobuf::NewCallback(google::protobuf::DoNothing));
>>>>>>> a87c5a19

    if (incoming_buffers.empty())
    {
        next_buffer_wait_handle.expect_result();
        on_incoming_buffer = done; 
    }
    else
    {
        process_buffer(incoming_buffers.front(), lock);
        incoming_buffers.pop();
        done();
    }
    return &next_buffer_wait_handle;
}

MirWaitHandle* mcl::BufferStream::next_buffer(std::function<void()> const& done)
{
    std::unique_lock<decltype(mutex)> lock(mutex);
    perf_report->end_frame(buffer_depository.current_buffer_id());

    secured_region.reset();

    // TODO: We can fix the strange "ID casting" used below in the second phase
    // of buffer stream which generalizes and clarifies the server side logic.
    if (mode == mcl::BufferStreamMode::Producer)
    {
        return submit(done, std::move(lock));
    }
    else
    {
        auto screencast_id = mcl::make_protobuf_object<mp::ScreencastId>();
        screencast_id->set_value(protobuf_bs->id().value());

        lock.unlock();
        next_buffer_wait_handle.expect_result();

        display_server.screencast_buffer(
            nullptr,
            screencast_id.get(),
            protobuf_bs->mutable_buffer(),
            google::protobuf::NewCallback(
            this, &mcl::BufferStream::next_buffer_received,
            done));
    }


    return &next_buffer_wait_handle;
}

std::shared_ptr<mcl::ClientBuffer> mcl::BufferStream::get_current_buffer()
{
    std::unique_lock<decltype(mutex)> lock(mutex);
    return buffer_depository.current_buffer();
}

EGLNativeWindowType mcl::BufferStream::egl_native_window()
{
    std::unique_lock<decltype(mutex)> lock(mutex);
    return *egl_native_window_;
}

void mcl::BufferStream::release_cpu_region()
{
    secured_region.reset();
}

std::shared_ptr<mcl::MemoryRegion> mcl::BufferStream::secure_for_cpu_write()
{
    std::unique_lock<decltype(mutex)> lock(mutex);

    secured_region = buffer_depository.current_buffer()->secure_for_cpu_write();
    return secured_region;
}

void mcl::BufferStream::next_buffer_received(
    std::function<void()> done)                                             
{
    process_buffer(protobuf_bs->buffer());

    done();

    next_buffer_wait_handle.result_received();
}

/* mcl::EGLNativeSurface interface for EGLNativeWindow integration */
MirSurfaceParameters mcl::BufferStream::get_parameters() const
{
    std::unique_lock<decltype(mutex)> lock(mutex);
    return MirSurfaceParameters{
        "",
        cached_buffer_size.width.as_int(),
        cached_buffer_size.height.as_int(),
        static_cast<MirPixelFormat>(protobuf_bs->pixel_format()),
        static_cast<MirBufferUsage>(protobuf_bs->buffer_usage()),
        mir_display_output_id_invalid};
}

void mcl::BufferStream::request_and_wait_for_next_buffer()
{
    next_buffer([](){})->wait_for_all();
}

void mcl::BufferStream::on_configured()
{
    std::unique_lock<decltype(mutex)> lock(mutex);
    configure_wait_handle.result_received();
}

// TODO: It's a little strange that we use SurfaceAttrib here for the swap interval
// we take advantage of the confusion between buffer stream ids and surface ids...
// this should be resolved in the second phase of buffer stream which introduces the
// new server support.
void mcl::BufferStream::request_and_wait_for_configure(MirSurfaceAttrib attrib, int value)
{
    std::unique_lock<decltype(mutex)> lock(mutex);
    if (attrib != mir_surface_attrib_swapinterval)
    {
        BOOST_THROW_EXCEPTION(std::logic_error("Attempt to configure surface attribute " + std::to_string(attrib) +
        " on BufferStream but only mir_surface_attrib_swapinterval is supported")); 
    }
    if (mode != mcl::BufferStreamMode::Producer)
    {
        BOOST_THROW_EXCEPTION(std::logic_error("Attempt to set swap interval on screencast is invalid"));
    }

    auto setting = mcl::make_protobuf_object<mp::SurfaceSetting>();
    auto result = mcl::make_protobuf_object<mp::SurfaceSetting>();
    setting->mutable_surfaceid()->set_value(protobuf_bs->id().value());
    setting->set_attrib(attrib);
    setting->set_ivalue(value);
    lock.unlock();

    configure_wait_handle.expect_result();
    display_server.configure_surface(0, setting.get(), result.get(),
        google::protobuf::NewCallback(this, &mcl::BufferStream::on_configured));

    configure_wait_handle.wait_for_all();

    lock.lock();
    swap_interval_ = result->ivalue();
}

uint32_t mcl::BufferStream::get_current_buffer_id()
{
    std::unique_lock<decltype(mutex)> lock(mutex);
    return buffer_depository.current_buffer_id();
}

int mcl::BufferStream::swap_interval() const
{
    std::unique_lock<decltype(mutex)> lock(mutex);
    return swap_interval_;
}

void mcl::BufferStream::set_swap_interval(int interval)
{
    request_and_wait_for_configure(mir_surface_attrib_swapinterval, interval);
}

MirNativeBuffer* mcl::BufferStream::get_current_buffer_package()
{
    auto buffer = get_current_buffer();
    auto handle = buffer->native_buffer_handle();
    return client_platform->convert_native_buffer(handle.get());
}

MirPlatformType mcl::BufferStream::platform_type()
{
    return client_platform->platform_type();
}

MirWaitHandle* mcl::BufferStream::get_create_wait_handle()
{
    return &create_wait_handle;
}

MirWaitHandle* mcl::BufferStream::release(
        mir_buffer_stream_callback callback, void* context)
{
    if (connection)
        return connection->release_buffer_stream(this, callback, context);
    else 
        return nullptr;
}

mf::BufferStreamId mcl::BufferStream::rpc_id() const
{
    std::unique_lock<decltype(mutex)> lock(mutex);
    
    return mf::BufferStreamId(protobuf_bs->id().value());
}

bool mcl::BufferStream::valid() const
{
    std::unique_lock<decltype(mutex)> lock(mutex);
    return protobuf_bs->has_id() && !protobuf_bs->has_error();
}

void mcl::BufferStream::set_buffer_cache_size(unsigned int cache_size)
{
    buffer_depository.set_max_buffers(cache_size);
}

void mcl::BufferStream::buffer_available(mir::protobuf::Buffer const& buffer)
{
    std::unique_lock<decltype(mutex)> lock(mutex);

    if (on_incoming_buffer)
    {
        process_buffer(buffer, lock);
        next_buffer_wait_handle.result_received();
        on_incoming_buffer();
        on_incoming_buffer = std::function<void()>{};
    }
    else
    {
        incoming_buffers.push(buffer);
    }
}<|MERGE_RESOLUTION|>--- conflicted
+++ resolved
@@ -207,12 +207,7 @@
     request->mutable_buffer()->set_buffer_id(buffer_depository.current_buffer_id());
     lock.unlock();
     display_server.submit_buffer(nullptr, request.get(), protobuf_void.get(),
-<<<<<<< HEAD
-        google::protobuf::NewPermanentCallback(google::protobuf::DoNothing));
-    lock.lock();
-=======
         google::protobuf::NewCallback(google::protobuf::DoNothing));
->>>>>>> a87c5a19
 
     if (incoming_buffers.empty())
     {
