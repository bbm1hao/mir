--- conflicted
+++ resolved
@@ -1,4 +1,3 @@
-<<<<<<< HEAD
 mir (0.26.3-0ubuntu1) UNRELEASED; urgency=medium
 
   * New upstream release 0.26.3 (https://launchpad.net/mir/+milestone/0.26.3)
@@ -15,14 +14,13 @@
       . mir_demo_standalone_render_overlays fails to link (LP: #1677239)
 
  -- Daniel van Vugt <daniel.van.vugt@canonical.com>  Thu, 30 Mar 2017 11:43:28 +0800
-=======
+
 mir (0.26.2+17.04.20170322.1-0ubuntu2) zesty; urgency=medium
 
   [ Mattia Rizzolo ]
   * Patch the code to use unversioned runtime boost libraries (LP: #1675138).
 
  -- Gianfranco Costamagna <locutusofborg@debian.org>  Fri, 24 Mar 2017 22:58:36 +0100
->>>>>>> 3afdd924
 
 mir (0.26.2+17.04.20170322.1-0ubuntu1) zesty; urgency=medium
 
