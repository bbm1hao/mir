--- conflicted
+++ resolved
@@ -1,4 +1,3 @@
-<<<<<<< HEAD
 mir (0.16.0-0ubuntu1) UNRELEASED; urgency=medium
 
   * New upstream release 0.16.0 (https://launchpad.net/mir/+milestone/0.16.0)
@@ -14,7 +13,7 @@
       . TODO
 
  -- Daniel van Vugt <daniel.van.vugt@canonical.com>  Mon, 24 Aug 2015 16:38:28 +0800
-=======
+
 mir (0.15.1+15.10.20150903-0ubuntu1) wily; urgency=medium
 
   [ Kevin Gunn ]
@@ -34,7 +33,6 @@
   * No-change rebuild.
 
  -- CI Train Bot <ci-train-bot@canonical.com>  Tue, 25 Aug 2015 16:02:43 +0000
->>>>>>> befd4685
 
 mir (0.15.0+15.10.20150818-0ubuntu1) wily; urgency=medium
 
