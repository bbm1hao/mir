<<<<<<< HEAD
mir (0.0.13-0ubuntu1) UNRELEASED; urgency=low
=======
mir (0.0.12+13.10.20131001.1-0ubuntu1) saucy; urgency=low

  [ Michael Terry ]
  * merge latest dev branch.

  [ Kevin DuBois ]
  * merge latest dev branch.

  [ Daniel d'Andrada ]
  * merge latest dev branch.

  [ Ubuntu daily release ]
  * Automatic snapshot from revision 1086

 -- Ubuntu daily release <ps-jenkins@lists.canonical.com>  Tue, 01 Oct 2013 10:04:25 +0000

mir (0.0.12+13.10.20130926.1-0ubuntu1) saucy; urgency=low
>>>>>>> 7d7989e9

  [ kg ]
  * bump version for ABI break (LP: #1229212)

  [ Robert Ancell ]
  * Bump version to 0.0.12

<<<<<<< HEAD
  [ Kevin Gunn ]
  * bump version to 0.0.13

 -- Kevin Gunn <kevin.gunn@canonical.com>  Wed, 02 Oct 2013 19:57:55 -0500
=======
  [ Alexandros Frantzis ]
  * tests: Fix compiler warning about maybe-uninitialized struct member

  [ Ubuntu daily release ]
  * Automatic snapshot from revision 1084

 -- Ubuntu daily release <ps-jenkins@lists.canonical.com>  Thu, 26 Sep 2013 08:39:29 +0000
>>>>>>> 7d7989e9

mir (0.0.11+13.10.20130924.1-0ubuntu1) saucy; urgency=low

  [ kg ]
  * bump version for ABI break (LP: #1229212)

  [ Robert Ancell ]
  * Allow an application to override the options being populated.
  * Pass the program options to parse_options().
  * Add missing include for std::cerr.
  * Report when paused and resumed via configuration. (LP: #1192843)
  * Add missing directory separator when searching for a config file to
    parse.

  [ Kevin Gunn ]
  * change test timeouts and fix fence.

  [ Alexandros Frantzis ]
  * examples: Only check key information for key events This fixes a
    memory error reported by valgrind for examples that use eglapp.
  * shell: Apply the base configuration on a hardware change only if no
    per-session configuration is active.
  * graphics: consolidated fixed for nested code and examples on android
    stack.

  [ Eleni Maria Stea ]
  * graphics: Pull in Eleni's changes to get the DRM fd to init GBM from
    the host Mir instance.

  [ Didier Roche ]
  * remove (unused in the ppa as we have libmirserver3) hack to force
    depending and building against the exact same version.

  [ Robert Carr ]
  * Add DPMS configuration API. (LP: #1193222)
  * Deduplicate mtd::NullDisplayConfig and
    mtd::NullDisplayConfiguration.
  * Fix multiple internal client surfaces on android. (LP: #1228144)
  * change test timeouts and fix fence.
  * Add DPMS API and GBM/android impls.

  [ Kevin DuBois ]
  * platform, graphics: support nested (mir-on-mir) rendering on the
    Android platform.

  [ Michael Terry ]
  * Change how Mir chooses socket locations to make it simpler for a
    nested-Mir world, by using MIR_SOCKET as the host socket if no other
    host socket is provided and passing MIR_SOCKET on to any children.
    Also, change --nested-mode to --host-socket for clarity and add --
    standalone to force standalone mode.

  [ Daniel d'Andrada ]
  * android-input housekeeping - Updated README - Removed some dead
    code.

  [ Daniel van Vugt ]
  * Add DPMS configuration API. (LP: #1193222)
  * Add a "flags" field to MirBufferPackage so that clients can find out
    if the buffer they've been given is scanout-capable. This is
    normally something a client should never need to know. However there
    are two specialized cases where it's required to fix bugs in the
    intel and radeon X drivers:   LP: #1218735, LP: #1218815 The intel
    fix (already landed) contains a hack which will be updated after
    this branch lands. (LP: #1218815, #1218735)
  * GBM: Ensure that we don't create scanout buffers if bypass is
    explicitly disabled from the environment. (LP: #1227133) . (LP:
    #1227133)

  [ Alan Griffiths ]
  * graphics: Pull in Eleni's changes to get the DRM fd to init GBM from
    the host Mir instance.
  * input: Separate the code for dispatching input from that reading it.
  * graphics: Hook up nested surfaces events to input.
  * input: Connect nested input relay to input dispatch.
  * graphics: Simplify NativeAndroidPlatform out of existence.
  * tests: Fixes to get the tests "passing" on android/arm stack. (LP:
    #1226284)
  * graphics: consolidated fixed for nested code and examples on android
    stack.
  * examples: add command-line options to examples so the Mir server
    connection can be selected.
  * change test timeouts and fix fence.
  * client: Add client side support for connecting via an existing FD.

  [ Łukasz 'sil2100' Zemczak ]
  * Revert revision 1054 ABI-change (the libmirclient3 one), which seems
    to cause a lot of problems.

  [ Ubuntu daily release ]
  * Automatic snapshot from revision 1081

 -- Ubuntu daily release <ps-jenkins@lists.canonical.com>  Tue, 24 Sep 2013 06:04:59 +0000

mir (0.0.10+13.10.20130904-0ubuntu1) saucy; urgency=low

  [ Kevin DuBois ]
  * fix lp:1220441 (a test for android display ID was not updated). (LP:
    #1220441)

  [ Ubuntu daily release ]
  * Automatic snapshot from revision 1051

 -- Ubuntu daily release <ps-jenkins@lists.canonical.com>  Wed, 04 Sep 2013 06:04:46 +0000

mir (0.0.10+13.10.20130903-0ubuntu1) saucy; urgency=low

  [ Daniel van Vugt ]
  * SwitchingBundle: Simplify and clarify guarantees that
    compositor_acquire always has a buffer to return without blocking or
    throwing an exception. The trade-off is that to enforce the
    guarantee we need to permanently reserve one buffer for compositing.
    This reduces the flexibility of SwitchingBundle a little, such that
    minimum nbuffers is now 2. This was originally requested by
    Alexandros, as the potential throw concerned him. Although, it was
    logically guaranteed to never happen for other reasons. The second
    reason for doing this is to eliminate recycling logic, which while
    safe and correct, was quite confusing. So this change further proves
    that that logic (now removed) is not to blame for frame ordering
    bugs. .

  [ Christopher James Halse Rogers ]
  * Synthesise an unfocused event on destruction of a focused window We
    probably need to rethink focus entirely, but this is an incremental
    improvement that I need.

  [ Ubuntu daily release ]
  * Automatic snapshot from revision 1049

 -- Ubuntu daily release <ps-jenkins@lists.canonical.com>  Tue, 03 Sep 2013 14:04:56 +0000

mir (0.0.10+13.10.20130902-0ubuntu1) saucy; urgency=low

  [ Alan Griffiths ]
  * graphics: tidy up the roles and responsibilities of nested classes.

  [ Ubuntu daily release ]
  * Automatic snapshot from revision 1046

 -- Ubuntu daily release <ps-jenkins@lists.canonical.com>  Mon, 02 Sep 2013 18:05:02 +0000

mir (0.0.10+13.10.20130830.1-0ubuntu1) saucy; urgency=low

  [ Alan Griffiths ]
  * config, input: make nested::HostConnection available in
    input::NestedInput.

  [ Ubuntu daily release ]
  * Automatic snapshot from revision 1044

 -- Ubuntu daily release <ps-jenkins@lists.canonical.com>  Fri, 30 Aug 2013 18:04:58 +0000

mir (0.0.10+13.10.20130830-0ubuntu1) saucy; urgency=low

  [ Daniel van Vugt ]
  * Dramatically improved multi-monitor frame synchronization, using a
    global frame count equivalent to the highest refresh rate of all
    monitors. This is much more reliable than the old logic which was
    based on timers. This fixes LP: #1210478. (LP: #1210478)
  * Remove dead code: surfaces::Surface::compositor_buffer() It's
    unused. Though I suspect in future we might or should go back to
    using it instead of accessing the buffer stream directly (r856). .

  [ Alan Griffiths ]
  * graphcs, config: make the nested HostConnection available in
    configuration.

  [ Ubuntu daily release ]
  * Automatic snapshot from revision 1042

 -- Ubuntu daily release <ps-jenkins@lists.canonical.com>  Fri, 30 Aug 2013 10:04:58 +0000

mir (0.0.10+13.10.20130829.2-0ubuntu1) saucy; urgency=low

  [ Daniel van Vugt ]
  * eglapp: Add a new option -oN to force the surface placement onto
    output N. Unfortunately we haven't yet written any tool to tell you
    what your output IDs are.

  [ Ubuntu daily release ]
  * Automatic snapshot from revision 1038

 -- Ubuntu daily release <ps-jenkins@lists.canonical.com>  Thu, 29 Aug 2013 18:05:29 +0000

mir (0.0.10+13.10.20130829.1-0ubuntu1) saucy; urgency=low

  [ Alan Griffiths ]
  * config, input: default_android_input_configuration.cpp should only
    use public headers.
  * config, input: Stubbed version of input for nested mir.

  [ Ubuntu daily release ]
  * Automatic snapshot from revision 1036

 -- Ubuntu daily release <ps-jenkins@lists.canonical.com>  Thu, 29 Aug 2013 14:05:26 +0000

mir (0.0.10+13.10.20130829-0ubuntu1) saucy; urgency=low

  [ Daniel van Vugt ]
  * Add "composition bypass" support, whereby fullscreen surfaces are
    allowed to go straight to the display hardware without being
    composited at all, hence avoiding the overhead of any OpenGL or
    texturing where possible. Hardware support: intel: Excellent radeon:
    Good, but REQUIRES kernel 3.11.0 nouveau: Good, but REQUIRES kernel
    3.11.0 android: No bypass implemented yet. (LP: #1109963)

  [ Ubuntu daily release ]
  * Automatic snapshot from revision 1033

 -- Ubuntu daily release <ps-jenkins@lists.canonical.com>  Thu, 29 Aug 2013 10:04:53 +0000

mir (0.0.10+13.10.20130828.1-0ubuntu1) saucy; urgency=low

  [ Daniel van Vugt ]
  * I've noticed some confusion in the community around the purposes of
    the mir_demo_* binaries. For example: - Users expected
    mir_demo_client to do something. - Users expected mir_demo_server to
    be useful, when they would get more use from mir_demo_server_shell.
    - Users thought mir_demo_client_{un}accelerated were the only
    examples of {un}accelerated clients. This proposal renames
    mir_demo_client_* to more accurately describe what they are and what
    they do. .

  [ Alan Griffiths ]
  * graphics: make nested code compatable with "bypass" branch.

  [ Ubuntu daily release ]
  * Automatic snapshot from revision 1031

 -- Ubuntu daily release <ps-jenkins@lists.canonical.com>  Wed, 28 Aug 2013 22:05:08 +0000

mir (0.0.10+13.10.20130828-0ubuntu1) saucy; urgency=low

  [ Alan Griffiths ]
  * graphics.nested: sketch out NestedOutput implementation.

  [ Eleni Maria Stea ]
  * removed the struct NativeGBMPlatform from gbm_platform.cpp and added
    a NativeGBMPlatform class instead.

  [ Ubuntu daily release ]
  * Automatic snapshot from revision 1028

 -- Ubuntu daily release <ps-jenkins@lists.canonical.com>  Wed, 28 Aug 2013 10:04:57 +0000

mir (0.0.10+13.10.20130827.1-0ubuntu1) saucy; urgency=low

  [ Alan Griffiths ]
  * ipc: add a protocol version to the wire protocol so that we can bump
    it in future.
  * graphics::nested: Handling of output configuration changes.
  * graphics.nested: Hookup NestedDisplay to display change
    notifications.

  [ Daniel van Vugt ]
  * Introducing mir_demo_client_progressbar. It's pretty boring;
    designed to simulate key repeat scrolling in a terminal, as an aid
    for tracking down bug 1216472. . (LP: #1216472)

  [ Eleni Maria Stea ]
  * changed the GBMBufferAllocator constructor and class to use the
    gbm_device instead of the GBMPlatform to remove the dependency from
    the mg::Platform interface - this way we can use the
    GBMBufferAllocator with the NativeGBMPlatform (nested mir).

  [ Ubuntu daily release ]
  * Automatic snapshot from revision 1025

 -- Ubuntu daily release <ps-jenkins@lists.canonical.com>  Tue, 27 Aug 2013 18:04:47 +0000

mir (0.0.10+13.10.20130827-0ubuntu1) saucy; urgency=low

  [ Robert Ancell ]
  * Allow the Mir server socket to be set with the MIR_SOCKET enviroment
    variable.

  [ Ubuntu daily release ]
  * Automatic snapshot from revision 1019

 -- Ubuntu daily release <ps-jenkins@lists.canonical.com>  Tue, 27 Aug 2013 06:04:57 +0000

mir (0.0.10+13.10.20130826.1-0ubuntu1) saucy; urgency=low

  [ Christopher James Halse Rogers ]
  * Fix server-side tracking of client buffers When the server knows the
    client has a given buffer cached it only needs to send the BufferID
    rather than the full IPC package. While this is an optimisation,
    it's also required for correctness - the client will not clean up
    fds for buffers it has cached, so if the server sends a full IPC
    package for a buffer the client knows about any buffer fds leak. The
    buffer cache is per-surface on the client side, but was per-session
    on the server side. This meant that the server did not accurately
    track the client's buffers, resulting in it sending unexpected fds
    that the client then leaked. Fix this by making the buffer tracker
    per-surface server-side.

  [ Ubuntu daily release ]
  * Automatic snapshot from revision 1017

 -- Ubuntu daily release <ps-jenkins@lists.canonical.com>  Mon, 26 Aug 2013 14:04:34 +0000

mir (0.0.10+13.10.20130826-0ubuntu1) saucy; urgency=low

  [ Daniel van Vugt ]
  * Fix uninitialized fields causing strange exceptions in some clients
    such as fingerpaint and multiwin since r991. (LP: #1215754) The
    uninitialized field output_id was only introduced in r991. Of
    course, giving it an invalid value should not cause such wacky
    exceptions. I'll log a bug to improve the error checking separately.
    (LP: #1215754)

  [ Ubuntu daily release ]
  * Automatic snapshot from revision 1015

 -- Ubuntu daily release <ps-jenkins@lists.canonical.com>  Mon, 26 Aug 2013 04:52:13 +0000

mir (0.0.10-0ubuntu1) saucy; urgency=low

  * New release

 -- Robert Ancell <robert.ancell@canonical.com>  Mon, 26 Aug 2013 11:36:02 +1200

mir (0.0.9+13.10.20130825.1-0ubuntu1) saucy; urgency=low

  [ Daniel van Vugt ]
  * Disambiguate an exception message which could come from three
    places: Output has no associated crtc with more rich and meaningful
    information: Output <NAME> has no associated CRTC to <ACTION> on.

  [ Robert Carr ]
  * SessionMediator must hold only a weak reference to the session. (LP:
    #1195089)

  [ Ubuntu daily release ]
  * Automatic snapshot from revision 1012

 -- Ubuntu daily release <ps-jenkins@lists.canonical.com>  Sun, 25 Aug 2013 14:04:38 +0000

mir (0.0.9+13.10.20130825-0ubuntu1) saucy; urgency=low

  [ Ricardo Mendoza ]
  * Add whitespace to prevent errors in non -fpermissive compilations.

  [ Ubuntu daily release ]
  * Automatic snapshot from revision 1009

 -- Ubuntu daily release <ps-jenkins@lists.canonical.com>  Sun, 25 Aug 2013 10:05:08 +0000

mir (0.0.9+13.10.20130823.3-0ubuntu1) saucy; urgency=low

  [ Alan Griffiths ]
  * mir: std::hash support for mir::IntWrapper<> .

  [ Ubuntu daily release ]
  * Automatic snapshot from revision 1007

 -- Ubuntu daily release <ps-jenkins@lists.canonical.com>  Fri, 23 Aug 2013 22:04:51 +0000

mir (0.0.9+13.10.20130823.2-0ubuntu1) saucy; urgency=low

  [ Ricardo Mendoza ]
  * * Implement lifecycle events interface.

  [ Ubuntu daily release ]
  * Automatic snapshot from revision 1005

 -- Ubuntu daily release <ps-jenkins@lists.canonical.com>  Fri, 23 Aug 2013 18:04:51 +0000

mir (0.0.9+13.10.20130823.1-0ubuntu1) saucy; urgency=low

  [ Kevin DuBois ]
  * Send focus notifications to client. (LP: #1196744, #1192843,
    #1102757, #1201435)

  [ Robert Carr ]
  * Send focus notifications to client. (LP: #1196744, #1192843,
    #1102757, #1201435)

  [ Alan Griffiths ]
  * graphics: spike of NestedDisplayConfiguration.

  [ Ubuntu daily release ]
  * Automatic snapshot from revision 1003

 -- Ubuntu daily release <ps-jenkins@lists.canonical.com>  Fri, 23 Aug 2013 14:05:22 +0000

mir (0.0.9+13.10.20130823-0ubuntu1) saucy; urgency=low

  [ Daniel van Vugt ]
  * event_sender.cpp: I've never seen this before. So it should not have
    my name on it.

  [ Ubuntu daily release ]
  * Automatic snapshot from revision 1000

 -- Ubuntu daily release <ps-jenkins@lists.canonical.com>  Fri, 23 Aug 2013 06:05:00 +0000

mir (0.0.9+13.10.20130822.1-0ubuntu1) saucy; urgency=low

  [ Daniel van Vugt ]
  * Revert the grey background. It's too visually intrusive while we
    don't yet have the ability to give a shell any control over
    compositing (and override GLRenderer::clear) like it should
    eventually have. (LP: #1215322). (LP: #1215322)

  [ Alan Griffiths ]
  * graphics: Fills in some more bits of NestedDisplay.

  [ Ubuntu daily release ]
  * Automatic snapshot from revision 998

 -- Ubuntu daily release <ps-jenkins@lists.canonical.com>  Thu, 22 Aug 2013 14:04:56 +0000

mir (0.0.9+13.10.20130822-0ubuntu1) saucy; urgency=low

  [ Daniel van Vugt ]
  * eglplasma: Don't include the alpha component in gradient
    calculations. We want the whole surface to be opaque. (LP:
    #1215285). (LP: #1215285)

  [ Ubuntu daily release ]
  * Automatic snapshot from revision 995

 -- Ubuntu daily release <ps-jenkins@lists.canonical.com>  Thu, 22 Aug 2013 10:05:21 +0000

mir (0.0.9+13.10.20130821.1-0ubuntu1) saucy; urgency=low

  [ Daniel van Vugt ]
  * Make compositor::Scene lockable. This allows us to do multiple
    operations on a scene atomically using a nice simple:
    std::lock_guard<Scene> lock(scene); In the short term, this is
    required by the bypass branch. In the longer term it will also be
    useful if/when Scene gets an iterator.
  * Check a connection is valid (not NULL) before trying to dereference
    it. Such a NULL dereference led to worrying valgrind errors seen in
    LP: #1212516. (LP: #1212516)

  [ Alan Griffiths ]
  * graphics: hard-wire nested Mir to create an output for every host
    output.

  [ Alexandros Frantzis ]
  * Allow clients to specify the output they want to place a surface in.
    Only fullscreen placements are supported for now, but the policy is
    easy to change. This MP breaks the client API/ABI, so I bumped the
    client ABI version. I took this opportunity to rename some fields in
    MirDisplayConfiguration to improve consistency. .

  [ Ubuntu daily release ]
  * Automatic snapshot from revision 993

 -- Ubuntu daily release <ps-jenkins@lists.canonical.com>  Wed, 21 Aug 2013 14:05:07 +0000

mir (0.0.9+13.10.20130821-0ubuntu1) saucy; urgency=low

  [ Brandon Schaefer ]
  * Release the mir surfaces when done in multiwin demo.
  * Clean up config->cards when were are deleting the display config.

  [ Alexandros Frantzis ]
  * server: Handle both user initiated and hardware display changes with
    MediatingDisplayChanger Enhance MediatingDisplayChanger to handle
    both user initiated display changes and hardware changes, by making
    it implement two interfaces for the two responsibilities
    (mg::DisplayChanger, mf::DisplayChanger).
  * shell: Notify sessions when the display configuration changes This
    patchset implements client notifications for display configuration
    changes. It also adds a mir_demo_client_display_config example which
    can be used to test and demo client initiated display configuration
    changes. Use of the example uncovered some issues that are also
    fixed by this patchset (see individual commits for more info).
  * shell: Add infrastructure for emitting and handling session related
    events.
  * shell: Support per-session display configurations This MP adds
    support for per-session display configurations, i.e., configurations
    that are active only when the client that submitted them has the
    focus. mir_connection_apply_display_config() now changes the session
    display configuration instead of the base/global one.

  [ Alan Griffiths ]
  * graphics::nested: sketch out some more of the nested mir
    implementation.
  * tests: Workaround for test timeout under valgrind. (LP: #1212518)
  * config: use the DisplayServer to hold ownership of system
    components, not the DefaultServerConfiguration.
  * graphics: Start on the NativePlatform interface.
  * graphics: Split the output state out of the NestedDisplay class.

  [ Daniel van Vugt ]
  * setup-android-dependencies.sh: Update for saucy flipped phablet
    images.
  * Give Mir a grey background by default, so you can see which monitors
    it is using.

  [ Eleni Maria Stea ]
  * graphics::nested: sketch out some more of the nested mir
    implementation.
  * nested_platform.cpp functions.

  [ Robert Carr ]
  * Pass session through placement strategy.

  [ Christopher James Halse Rogers ]
  * Add a little extra debugging API.
  * Add missing mutex around display config call.

  [ Ubuntu daily release ]
  * Automatic snapshot from revision 988

 -- Ubuntu daily release <ps-jenkins@lists.canonical.com>  Wed, 21 Aug 2013 06:04:49 +0000

mir (0.0.9+13.10.20130813-0ubuntu1) saucy; urgency=low

  [ Daniel d'Andrada ]
  * Add mir_surface_type_inputmethod enum value.

  [ Ubuntu daily release ]
  * Automatic snapshot from revision 970

 -- Ubuntu daily release <ps-jenkins@lists.canonical.com>  Tue, 13 Aug 2013 02:04:54 +0000

mir (0.0.9+13.10.20130812.4-0ubuntu1) saucy; urgency=low

  [ Alexandros Frantzis ]
  * server,client: Add type, preferred mode and max. simultaneous
    outputs information to the display configuration.

  [ Ubuntu daily release ]
  * Automatic snapshot from revision 968

 -- Ubuntu daily release <ps-jenkins@lists.canonical.com>  Mon, 12 Aug 2013 18:05:30 +0000

mir (0.0.9+13.10.20130812.3-0ubuntu1) saucy; urgency=low

  [ Daniel van Vugt ]
  * eglapp: Add sizing parameters: -f (fullscreen) and -s WxH (specific
    size).

  [ Alan Griffiths ]
  * frontend, examples, tests: provide a utility to adapt
    frontend::Surface to the graphics::InternalSurface interface.

  [ Ubuntu daily release ]
  * Automatic snapshot from revision 966

 -- Ubuntu daily release <ps-jenkins@lists.canonical.com>  Mon, 12 Aug 2013 14:04:37 +0000

mir (0.0.9+13.10.20130812.2-0ubuntu1) saucy; urgency=low

  [ Robert Ancell ]
  * Remove apport hook - we're not installing it and libraries don't
    have hooks anyway. Apps that use libmirserver will have hooks
    (unity-system-compositor, unity-mir). (LP: #1204284)

  [ Alexandros Frantzis ]
  * protobuf: Pass a DisplayConfiguration submessage with the
    Connection.

  [ Ubuntu daily release ]
  * Automatic snapshot from revision 963

 -- Ubuntu daily release <ps-jenkins@lists.canonical.com>  Mon, 12 Aug 2013 11:04:00 +0000

mir (0.0.9+13.10.20130812.1-0ubuntu1) saucy; urgency=low

  [ Robert Ancell ]
  * Fix libmirserver dependent packages requiring the exact version - it
    hadn't been updated for the soname change in revision 948. (LP:
    #1210811)

  [ Alan Griffiths ]
  * platform: workaround link errors on i386/g++ 4.8.1. (LP: #1208774)

  [ Ubuntu daily release ]
  * Automatic snapshot from revision 960

 -- Ubuntu daily release <ps-jenkins@lists.canonical.com>  Mon, 12 Aug 2013 06:04:36 +0000

mir (0.0.9-0ubuntu1) saucy; urgency=low

  * New release

 -- Robert Ancell <robert.ancell@canonical.com>  Mon, 12 Aug 2013 09:19:43 +1200

mir (0.0.8+13.10.20130810-0ubuntu1) saucy; urgency=low

  [ Robert Ancell ]
  * Remove documentation on the system-compositor-testing PPA now
    everything is in main/universe in saucy.

  [ Kevin DuBois ]
  * Add an object for sending display config change messages to all
    connected clients (globally).

  [ Daniel van Vugt ]
  * Fix the compositor side of lag observed between input events and the
    screen. This is half the fix for LP: #1199450. The other half of the
    fix is to resolve client buffers arriving out of order, which has
    not been fully diagnosed but is known to be resolved by the "switch"
    branch. . (LP: #1199450)

  [ Ubuntu daily release ]
  * Automatic snapshot from revision 956

 -- Ubuntu daily release <ps-jenkins@lists.canonical.com>  Sat, 10 Aug 2013 02:04:55 +0000

mir (0.0.8+13.10.20130809.4-0ubuntu1) saucy; urgency=low

  [ Michael Terry ]
  * Pass on the owning Session when creating Surfaces. (LP: #1200035)

  [ Ubuntu daily release ]
  * Automatic snapshot from revision 952

 -- Ubuntu daily release <ps-jenkins@lists.canonical.com>  Fri, 09 Aug 2013 18:05:05 +0000

mir (0.0.8+13.10.20130809.3-0ubuntu1) saucy; urgency=low

  [ Daniel van Vugt ]
  * Simplify and generalize buffer swapping to support arbitrary numbers
    of: - buffers - compositors - clients This is a unified N-buffers
    algorithm which supports any positive number of buffers, as well as
    dynamically switching between synchronous and asynchronous
    behaviour. So it does everything the existing code does and more.
    The key requirement is to support an arbitrary number of (different)
    simultaneous compositor acquisitions, as is needed for bypass
    support (coming soon). This then leads to the requirement that a
    compositor and a snapshot buffer should be acquired differently.
    Because a snapshot should never consume frames, only observe them.
    On the other hand, a compositior acquire must consume a frame (if
    available) so as to guarantee correct ordering when more than one
    are acquired simultaneously in bypass mode. Also fixes LP: #1199717
    and is half the fix for LP: #1199450. (LP: #1199450, #1199717)

  [ Alan Griffiths ]
  * doc, tools: update instructions for "flipped" image.

  [ Christopher James Halse Rogers ]
  * Split out unversioned Mir platform package to fix upgrades across
    libmirserver SONAME bumps.

  [ Ubuntu daily release ]
  * Automatic snapshot from revision 950

 -- Ubuntu daily release <ps-jenkins@lists.canonical.com>  Fri, 09 Aug 2013 11:14:41 +0000

mir (0.0.8+13.10.20130808.2-0ubuntu1) saucy; urgency=low

  [ Alexandros Frantzis ]
  * gbm: Don't try to allocate buffers with unsupported formats. (LP:
    #1124948)

  [ Ubuntu daily release ]
  * Automatic snapshot from revision 946

 -- Ubuntu daily release <ps-jenkins@lists.canonical.com>  Thu, 08 Aug 2013 15:18:56 +0000

mir (0.0.8+13.10.20130808.1-0ubuntu1) saucy; urgency=low

  [ Robert Ancell ]
  * VT switch on alt+ctrl+Fn.
  * Add missing iostream import. This was accidentally removed in
    revision 939. Local builds and CI builds both seem to have treated
    this as a warning; debian package builds as an error. Fixes
    packaging builds.

  [ Robert Carr ]
  * Add an interface by which the shell may be notified of and interfere
    with surface configuration requests.

  [ Alexandros Frantzis ]
  * Bring back revision 931 with a fix for the crash it caused (LP:
    #1209053). (LP: #1209053)
  * examples: Quit the example servers and standalone programs when
    Ctrl+Alt+Backspace is pressed.

  [ Maarten Lankhorst ]
  * Re-introduce console support, and ignore control characters. (LP:
    #1102756, #1195509)

  [ Ubuntu daily release ]
  * Automatic snapshot from revision 944

 -- Ubuntu daily release <ps-jenkins@lists.canonical.com>  Thu, 08 Aug 2013 05:03:26 +0000

mir (0.0.8+13.10.20130807.3-0ubuntu1) saucy; urgency=low

  [ Robert Ancell ]
  * platform: Install and use mirplatform headers. (LP: #1209104)

  [ Daniel van Vugt ]
  * Revert r931. It is causing instant and widespread crashes (LP:
    #1209053). (LP: #1209053)

  [ Alan Griffiths ]
  * platform: remove spurious ${MIR_COMMON_PLATFORM_LIBRARIES}.
  * platform: Install and use mirplatform headers. (LP: #1209104)

  [ Christopher James Halse Rogers ]
  * Fix multihead API usage in EGL example clients.

  [ Ubuntu daily release ]
  * Automatic snapshot from revision 937

 -- Ubuntu daily release <ps-jenkins@lists.canonical.com>  Wed, 07 Aug 2013 16:24:16 +0000

mir (0.0.8+13.10.20130807.1-0ubuntu1) saucy; urgency=low

  [ Kevin DuBois ]
  * Add support for sending display change events to the client to the
    api/protocol.

  [ Ricardo Salveti de Araujo ]
  * Just use libhardware instead of libhybris when building mir (avoid
    conflicts with egl/gles) .

  [ Alan Griffiths ]
  * graphics: Split off platform abstraction as a shared library.
  * graphics: Split off platform abstraction as an LGPL shared library.

  [ Alexandros Frantzis ]
  * display_server: Don't configure the display while the display server
    is paused Don't configure the display while the display server is
    paused. Postpone the configuration until the display server resumes.
  * server: Make EventFilter customization easier.

  [ Ubuntu daily release ]
  * Automatic snapshot from revision 932

 -- Ubuntu daily release <ps-jenkins@lists.canonical.com>  Wed, 07 Aug 2013 06:10:58 +0000

mir (0.0.8+13.10.20130806-0ubuntu1) saucy; urgency=low

  [ Kevin DuBois ]
  * Add protobuf message and api for requesting display configuration
    change. Requests to change the display are authorized by the shell
    authorizer .

  [ Alan Griffiths ]
  * 1. establish a MirConnection during the NestedPlatform
    initialization 2. check that the socket filename that is used by the
    nested mir to accept connections is not the same with the host mir's
    socket filename 3. release the connection when the NestedPlatform is
    deleted.

  [ Eleni Maria Stea ]
  * 1. establish a MirConnection during the NestedPlatform
    initialization 2. check that the socket filename that is used by the
    nested mir to accept connections is not the same with the host mir's
    socket filename 3. release the connection when the NestedPlatform is
    deleted.

  [ Colin Watson ]
  * The upcoming arm64 architecture is called arm64, not armel64.

  [ Alexandros Frantzis ]
  * gbm,compositor: Misc multimonitor related fixes. (LP: #1208354)

  [ Ubuntu daily release ]
  * Automatic snapshot from revision 925

 -- Ubuntu daily release <ps-jenkins@lists.canonical.com>  Tue, 06 Aug 2013 00:02:45 +0000

mir (0.0.8+13.10.20130803-0ubuntu1) saucy; urgency=low

  [ Daniel van Vugt ]
  * fingerpaint: Paint on single clicks, and not just drags. This helps
    in testing input/buffer lag issues ;).

  [ Robert Carr ]
  * Replace SingleVisibilityFocusMechanism with a simpler and more
    flexible mechanism based around raising the surface.
  * Do not target hidden surfaces for pointer events.

  [ Alan Griffiths ]
  * graphics: Break the dependency of graphics platforms on MainLoop.

  [ Christopher James Halse Rogers ]
  * Fix mir_connection_get_display_info There's no guarantee that
    config->displays[0] will be valid, and indeed it's always invalid in
    all my tests. This causes a segfault when trying to dereference the
    current mode of an inactive display.

  [ Ubuntu daily release ]
  * Automatic snapshot from revision 920

 -- Ubuntu daily release <ps-jenkins@lists.canonical.com>  Sat, 03 Aug 2013 00:02:40 +0000

mir (0.0.8+13.10.20130802-0ubuntu1) saucy; urgency=low

  [ Daniel van Vugt ]
  * Fix crashing demo clients, since the introduction of multimonitor.
    (LP: #1207145). (LP: #1207145)
  * tools/install_on_android.sh: Don't upload to/test in Android
    directories. We don't need to now that the phablet images are
    flipped. /tmp is much safer. Also don't hardcode a particular ABI
    (which was wrong). .

  [ Alan Griffiths ]
  * graphics, compositor: Move compositor/buffer_properties.h and
    compositor/graphic_buffer_allocator.h to graphics.
  * graphics, compositor: Move buffer_ipc_packer.h to graphics.
  * graphics/gbm: negate negative error codes returned by drm so they
    can be interpreted by boost.

  [ Alexandros Frantzis ]
  * examples: Add option to specify the display configuration policy to
    use We offer three display configuration policies to all the
    examples that use configurations based on
    mir::example::ServerConfiguration: 1. clone (default) 2. sidebyside
    (outputs are placed side-by-side in the virtual space, in increasing
    connector id order) 3. single (only the first, in connector id
    order, is used).

  [ Ubuntu daily release ]
  * Automatic snapshot from revision 914

 -- Ubuntu daily release <ps-jenkins@lists.canonical.com>  Fri, 02 Aug 2013 00:02:52 +0000

mir (0.0.8+13.10.20130801-0ubuntu1) saucy; urgency=low

  [ Kevin DuBois ]
  * connect multi-display info from the display, to the client by
    improving SessionMediator.
  * prepare for global event sending (like display resizing) by
    separating the ability to send messages into distinct classes that
    is used in the client request service loops clean up constructors
    that aren't used, functions that aren't needed as well.

  [ Robert Carr ]
  * Support monitor input channels for the shell.

  [ Eleni Maria Stea ]
  * stub Platform functions to NestedPlatform replaced
    create_nested_platform with a call to the NestedPlatform constructor
    in the default_server_configuration.cpp.

  [ Alexandros Frantzis ]
  * gbm: Handle the cursor properly with multiple monitors.

  [ Ubuntu daily release ]
  * Automatic snapshot from revision 907

 -- Ubuntu daily release <ps-jenkins@lists.canonical.com>  Thu, 01 Aug 2013 00:02:49 +0000

mir (0.0.8+13.10.20130731.2-0ubuntu1) saucy; urgency=low

  [ Dmitrijs Ledkovs ]
  * Use explicit boost-dev packages.

  [ Alexandros Frantzis ]
  * gbm: Support non-cloned display configurations.

  [ Thomas Voß ]
  * Adjust documentation to account for lightdm/packaging changes.
  * Don't make Mir become a process group leader, to avoid CTRL-C
    killing the X server.

  [ Alan Griffiths ]
  * test_framework: Provide boost exception diagnostics.
  * graphics: Remove use of frontend::Surface from graphics interface &
    implementation.

  [ Daniel van Vugt ]
  * Don't run Android commands which are no longer valid in flipped
    phablet images. They will only kill your connection to the device.
    (LP: #1206369). (LP: #1206369)
  * Fix documentation to suit the new "flipped" phablet images. Also
    remove extraneous comment which could cause copy/paste mistakes.

  [ Eleni Maria Stea ]
  * mir option --nested-mode <host-socket>.
  * added a native platform interface in
    include/server/mir/graphics/native_platform.h added a new static
    library for the nested platform added some stub
    create_native_platform and create_nested_platform functions to be
    called when mir runs in nested mode.

  [ Ubuntu daily release ]
  * Automatic snapshot from revision 901

 -- Ubuntu daily release <ps-jenkins@lists.canonical.com>  Wed, 31 Jul 2013 12:55:57 +0000

mir (0.0.8+13.10.20130730-0ubuntu1) saucy; urgency=low

  [ Robert Ancell ]
  * Use the soname in the filename of all the public libraries.
    Explicityly set soname for libmirserver and libmirprotobuf.

  [ Daniel van Vugt ]
  * Separate MockBufferAllocator for reuse in other test cases.
  * Silence noisy integration tests (Uninteresting mock function calls)
    (LP: #1192618). (LP: #1192618)
  * Distinguish between a buffer locked for composition vs snapshotting.
    The difference will become very important with the introduction of
    bypass. Stay tuned.

  [ Alexandros Frantzis ]
  * graphics, shell: move GLPixelBuffer to shell.
  * compositor: Introduce and use a different DisplayBufferCompositor
    object per non-cloned output.
  * geometry: Use an closed-open representation for Rectangle end
    points.

  [ Thomas Voß ]
  * Adjust the Process class to correctly trace child processes. This
    should help a lot in avoiding/diagnosing races on armhf.

  [ Kevin DuBois ]
  * expand client api so that multiple MirDisplayInfo can be returned
    for multimonitor situations.
  * add a function to the client api to query the possible formats to
    create a surface with.
  * client: decouple MirConnection from MirEvent a bit. stop two-step
    initialization of the client rpc channel.

  [ Robert Carr ]
  * Add surface lifecycle notification to the session listener.
  * Build test_android_input_registrar.cpp.

  [ Alan Griffiths ]
  * graphics, shell: move GLPixelBuffer to shell.

  [ Maarten Lankhorst ]
  * Fixes LP: #1195509. (LP: #1195509)

  [ Ubuntu daily release ]
  * Automatic snapshot from revision 890

 -- Ubuntu daily release <ps-jenkins@lists.canonical.com>  Tue, 30 Jul 2013 00:03:17 +0000

mir (0.0.8-0ubuntu1) saucy; urgency=low

  * New release

 -- Robert Ancell <robert.ancell@canonical.com>  Mon, 22 Jul 2013 10:07:38 +1200

mir (0.0.7+13.10.20130721ubuntu.unity.next-0ubuntu1) saucy; urgency=low

  [ Robert Ancell ]
  * Update debian/copyright for 3rd_party files. (LP: #1194073)
  * update to xmir instructions.
  * Put demos back into bin, not libexec. It's confusing, conflicts with
    the documentation and makes it harder to run them.
  * Add some XMir diagnostic and recovery documentation.
  * Update docs to refer to saucy, not raring.
  * Display command line options error when failed.
  * Remove dead tag code in SessionManager.
  * Remove dead code in ProtobufSocketCommunicator.
  * Releasing 0.0.6
  * Close the platform file descriptors on destruction of MirConnection.
    (LP: #1198022)
  * Remove libancilliary and implement required functionality directly.
  * add xmir guide to debug.
  * Only use a DRM device if it has connections. (LP: #1197708)
  * Add instructions on how to compile Mesa and X.Org with Mir support.
    (LP: #1193261)

  [ Jussi Pakkanen ]
  * Explicitly create output directory before running custom command.

  [ Alexandros Frantzis ]
  * graphics: Implement GLBufferPixels to extract buffer pixels using
    GL.
  * lttng: Install tracepoint provider libraries in private lib
    subdirectory.
  * surfaces: Fix Surface::flag_for_render() Fixes lp:1195105. (LP:
    #1195105)
  * compositor: Manage the rendering target properly in the compositing
    threads.
  * shell: Implement Session::take_snapshot() method.
  * graphics: Add Display::configure() method.
  * server: Support handlers for file descriptors in MainLoop.
  * graphics: Reconfigure the Display when the display configuration
    changes.
  * tests: Fix race condition in MockDRM leading to memory errors
    Previously, because we allocated and returned memory in two step,
    using a unique storage point to hold the allocated memory, there was
    the potential for memory errors (e.g. double frees) in multithreaded
    tests (like
    drm_close_not_called_concurrently_on_ipc_package_destruction). (LP:
    #1197408)
  * server: Make symbols of loaded SharedLibraries available globally.
  * gbm: Provide different functions for validating server and client
    Mesa EGL native displays. (LP: #1177902)
  * gbm: Update mesa egl native display validation function names Update
    mesa egl native display validation function names to match the ones
    used by Mesa.
  * graphics: Introduce a DisplayConfigurationPolicy to set up
    DisplayConfigurations.
  * geometry: Add Rectangles class to hold a collection of rectangles.
  * android: Separate Display and DisplayBuffer implementations.
  * graphics: Fall back to reading RGBA pixel data in GLPixelBuffer if
    BGRA is not supported.
  * Replace ViewableArea with more fitting interfaces.

  [ Eleni Maria Stea ]
  * minor fix of typo in the example: mir_client_accelerated.
  * fixed invalid C++ code, which was using a non-standard gcc language
    extension, for named initialization of structure elements.

  [ Stephen M. Webb ]
  * disable running the integration test suite on arm architecture
    during the packaging builds (lp: #1195265). (LP: #1195265, #1195260)

  [ Didier Roche ]
  * lttng: Install tracepoint provider libraries in private lib
    subdirectory.
  * build-dep on valgrind as it's used in integration tests. (LP:
    #1195265)
  * only build on archs we support.
  * Don't build on powerpc.
  * Disable unity armhf tests, they are failing the armhf build on
    buildds.

  [ Kevin DuBois ]
  * unify advance_client_buffer and client_buffer() interfaces on
    ms::Surface. change the ms::Surface class so that it does not hold
    the client resource on behalf of the clients, the frontend or native
    windows do.
  * android drivers have an interface for the drivers to obtain a strong
    reference to the native window type. Allow the drivers to acquire
    this strong reference to the buffer backing their texture/fbo.
  * Activate sending a "swapinterval" signal over IPC. Add client api
    for software clients to request different swapintervals.
    (eglSwapInterval is not glued together just yet) Currently only
    swapinterval of 0 or 1 is supported. (LP: #1130553)
  * link eglSwapInterval hook in gbm driver to the ipc message to enable
    swapinterval0. This makes eglSwapInterval (1) or (0) work for gbm
    ipc clients only.
  * fix: lp:1196647 (test bug results in crash in android unit tests)
    bug was just in test code on android. (LP: #1196647)
  * fix: lp1192742 by cleaning up FD's when an android client
    unregisters its native_handle_t. (LP: #1192742)
  * saucy's default boost version is 1.53, yet the cross compile script
    was still on 1.49. switch script to 1.53.
  * begin cleanup of ms::Surface by breaking "ms::Surface : public
    mi::SurfaceTarget" inheritance the input system was using the
    surface object (specifically the std::weak_ptr<mi::SurfaceTarget> to
    the ms::Surface) as its 'key' for coordinating the surfaces. This
    bound the input system tightly to the surface stack, which prevented
    any proxying of ms::Surface and made the lifetime of ms::Surface
    tangled. This change breaks this dependency by making ms::Surface
    own an InputChannel, instead of it being a SurfaceTarget.
  * remove google mock from the internal source tree. Rather, use the
    google-mock package and build the source externally. (LP: #1185265,
    #1194017)
  * disable running the integration test suite on arm architecture
    during the packaging builds (lp: #1195265). (LP: #1195265, #1195260)
  * break ms::Surface : public mg::Renderable dependency, paving the way
    for a more sensible interface surrounding our ms::Surface object.
    Also ensure that graphics data is maintained synchronously. Remove
    most state from ms::Surface.
  * fixes: lp:1200782 by freeing fd's associated with buffer package.
    (LP: #1200782)

  [ Kevin Gunn ]
  * this is to change the doc's fpr preinstalled binaries to reference
    using the system-compositor-testing ppa.
  * update to xmir instructions.
  * add xmir guide to debug.

  [ Alan Griffiths ]
  * graphics, config: Dynamically load the graphics platform.
  * config: allow graphics platform library to be selected by command-
    line/config. (LP: #1118909)
  * docs: A move towards house style for the webpages.
  * Make gmock and umockdev dependencies of the tests, clean up, and
    make not building tests an option. (LP: #1196987)
  * client: remove some unnecessary memory allocation, copying and
    threading.
  * frontend: Guard SessionMediator::session against race conditions.
  * frontend: remove redundant and misleading comment.
  * frontend: cut down memory allocations by pre-allocating and reusing
    buffers.
  * geometry: more tractable construction of objects. (LP: #1199756)
  * tests: rework test to prevent test input events being missed before
    handler is registered. (LP: #1200236)
  * geometry: make geometry compound types easier to construct. (LP:
    #1199756)
  * doc: use house font and colors for coding guidelines.
  * mir: Simpler IntWrapper that doesn't need type tags upfront.
  * graphics, conpositor: Move dependencies of graphics platform into
    graphics.
  * graphics: Delete unused file -
    include/server/mir/graphics/framebuffer_backend.h.
  * graphics, compositor: Move the rendering interfaces and code to
    compositor.
  * graphics, compositor: move BufferBasic to graphics.
  * graphics::gbm: delete unused headers.

  [ Christopher James Halse Rogers ]
  * Improve GBM platform's device probing, by actually making it probe
    devices.
  * Fix clearly-broken code, for which clang produced deliberately
    broken output.
  * Fix two issues caught by Clang's static analyser.
  * I like clang's error messages. Let's keep Mir building on clang.
  * Make libmirclient not aggressively signal-unsafe by blocking signals
    on our IO thread. Fixes infinite loop in XMir (LP: #1199319). (LP:
    #1199319)
  * Document XMir drivers too.

  [ Sebastien Bacher ]
  * Small copyright fixes (lp: #1195647). (LP: #1195647)

  [ Daniel van Vugt ]
  * Cache the transformation matrix; only recalculate it when some part
    of the transformation changes. (LP: #1193020) . (LP: #1193020)
  * Don't pass a clang-only option to gcc. It will not understand and
    cause build failure (LP: #1194385). (LP: #1194385)
  * Fix build failure due to differing exception specifiers. noexcept
    destructors should be enforced in derived classes if the base uses
    them. (LP: #1194703). (LP: #1194703)
  * Document thread safety pitfalls about client-side callbacks. .
  * Fix mismatched destructor exception specifiers causing build failure
    in gcc 4.7. Also fix struct/class mismatches that some compilers
    will treat as an error. (LP: #1196415). (LP: #1196415)
  * mir_demo_client_unaccelerated: Add an FPS count, and a "-n" option
    to disable vsync (set swap interval to 0).
  * mir_demo_client_egl*: Add a "-n" option to disable syncing to vblank
    (hence to use swap interval == 0).
  * Initial attempts at making the Mir client API thread safe.
    Ordinarily you would not build locking into an API, however the fact
    that Mir clients implicitly get multiple threads created for them
    makes it important for the API itself to be automatically thread
    safe. I've tried to avoid API changes, but adding a new function:
    mir_wait_for_one was necessary. This is because mir_wait_for doesn't
    work if multiple threads are waiting on the same thing
    simultaneously. And the fact that waiting at all is optional means
    we can't change the behaviour of mir_wait_for -- it must always wait
    for all outstanding results (which is only safe in clients where the
    waiting happens in a single thread). .
  * Work around GCC issue 50043 which is causing build failures on
    raring. (LP: #1199210) The gcc bug is only fixed in 4.8/saucy. (LP:
    #1199210)
  * MockDisplayConfigurationPolicy: Work around gcc-4.7 bugs causing
    build failure on raring. (LP: #1200064). (LP: #1200064)
  * Another workaround for gcc-4.7 bugs causing build failure. (LP:
    #1200107). (LP: #1200107)
  * buffer_swapper_spin.h: Remove dead code: initialize_queues.
  * Remove unused interface surfaces::GraphicRegion It became unused
    when Kevin's work landed in r856 yesterday. .
  * Rename compositor::Renderables --> compositor::Scene What is a
    "Renderables"? It's the interface by which we know the scene graph,
    or the model of how all the surfaces relate to each other. Right,
    then call it a scene graph... but the word "graph" might imply a
    particular structure. And we don't want to imply such things in an
    interface. So just call it "scene". That makes slightly more sense
    than imagining what a "Renderables" (singular) is.
  * Fix comments which mention incorrect namespaces for Buffer following
    yesterday's landings.

  [ Ricardo Mendoza ]
  * Fix broken tests/unit-
    tests/client/android/test_client_android_registrar.cpp due to unused
    return value.

  [ Thomas Voß ]
  * Wait for vt to become active if we need to activate it.
  * Remove disabling asio's epoll reactor implementation from the
    package build flags.
  * Introduce cmake options to be able to selectively switch acceptance,
    integration and unit tests on/off. (LP: #1195265)

  [ Thomi Richards ]
  * Remove workaround for bug #1198022. (LP: #1198022)

  [ Robert Carr ]
  * Add raise method to surface stack.
  * Remove cucumber and all references. (LP: #1194075)
  * Add support for shaped input regions.
  * Store MirMotionAction as integer due to usage of extra bits by
    android input stack. (LP: #1197108)
  * Fix obscurance of touch events according to stacking.
  * Extract DefaultServerConfiguration::the_cursor_listener from
    DefaultServerConfiguration::the_input_configuration. (LP: #1192916)
  * Implement a connection authorization mechanism.
  * Correct test_surface_stack.cpp ordering tests.
  * Move the DepthId in surface creation to
    msh::SurfaceCreationParameters.

  [ Ubuntu daily release ]
  * Automatic snapshot from revision 874 (ubuntu-unity/next)

 -- Ubuntu daily release <ps-jenkins@lists.canonical.com>  Sun, 21 Jul 2013 00:03:59 +0000

mir (0.0.7-0ubuntu1) saucy; urgency=low

  * New release

 -- Robert Ancell <robert.ancell@canonical.com>  Mon, 15 Jul 2013 09:29:56 +1200

mir (0.0.6-0ubuntu1) saucy; urgency=low

  * New release

 -- Robert Ancell <robert.ancell@canonical.com>  Thu, 27 Jun 2013 15:47:06 +1200

mir (0.0.5-0ubuntu1) saucy; urgency=low

  * Misc a numerous package fixes.
  * Automatic snapshot from revision 766 (bootstrap)

 -- Didier Roche <didrocks@ubuntu.com>  Mon, 24 Jun 2013 19:02:49 +0200

mir (0.0.4-0ubuntu1) raring; urgency=low

  * change mesa header to clean up the file and add swapinterval 0 hook

 -- Kevin DuBois <kevin.dubois@canonical.com>  Mon, 17 Jun 2013 18:02:32 -0700

mir (0.0.3-0ubuntu1) raring; urgency=low

  [ Bryce Harrington ]
  * Add apport hook, source_mir.py

 -- Robert Ancell <robert.ancell@canonical.com>  Wed, 15 May 2013 11:47:32 +1200

mir (0.0.2-0ubuntu2) raring; urgency=low

  * Put mir in split mode

 -- Didier Roche <didrocks@ubuntu.com>  Wed, 20 Feb 2013 14:51:48 +0000

mir (0.0.2-0ubuntu1) raring; urgency=low

  * New upstream release
  * debian/control:
    - libmirclient-demos breaks older version of mir

 -- Robert Ancell <robert.ancell@canonical.com>  Tue, 12 Feb 2013 14:22:17 +1300

mir (0.0.1-0ubuntu1) quantal; urgency=low

  * Initial release

 -- Thomas Voß <thomas.voss@canonical.com>  Thu, 10 Jan 2013 08:53:02 +0100<|MERGE_RESOLUTION|>--- conflicted
+++ resolved
@@ -1,6 +1,16 @@
-<<<<<<< HEAD
 mir (0.0.13-0ubuntu1) UNRELEASED; urgency=low
-=======
+
+  [ kg ]
+  * bump version for ABI break (LP: #1229212)
+
+  [ Robert Ancell ]
+  * Bump version to 0.0.12
+
+  [ Kevin Gunn ]
+  * bump version to 0.0.13
+
+ -- Kevin Gunn <kevin.gunn@canonical.com>  Wed, 02 Oct 2013 19:57:55 -0500
+
 mir (0.0.12+13.10.20131001.1-0ubuntu1) saucy; urgency=low
 
   [ Michael Terry ]
@@ -18,7 +28,6 @@
  -- Ubuntu daily release <ps-jenkins@lists.canonical.com>  Tue, 01 Oct 2013 10:04:25 +0000
 
 mir (0.0.12+13.10.20130926.1-0ubuntu1) saucy; urgency=low
->>>>>>> 7d7989e9
 
   [ kg ]
   * bump version for ABI break (LP: #1229212)
@@ -26,12 +35,6 @@
   [ Robert Ancell ]
   * Bump version to 0.0.12
 
-<<<<<<< HEAD
-  [ Kevin Gunn ]
-  * bump version to 0.0.13
-
- -- Kevin Gunn <kevin.gunn@canonical.com>  Wed, 02 Oct 2013 19:57:55 -0500
-=======
   [ Alexandros Frantzis ]
   * tests: Fix compiler warning about maybe-uninitialized struct member
 
@@ -39,7 +42,6 @@
   * Automatic snapshot from revision 1084
 
  -- Ubuntu daily release <ps-jenkins@lists.canonical.com>  Thu, 26 Sep 2013 08:39:29 +0000
->>>>>>> 7d7989e9
 
 mir (0.0.11+13.10.20130924.1-0ubuntu1) saucy; urgency=low
 
